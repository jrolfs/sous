--- conflicted
+++ resolved
@@ -120,14 +120,10 @@
 	cl, control, err := server.TestingInMemoryClient()
 	require.NoError(t, err)
 
-<<<<<<< HEAD
+	ls := logging.SilentLogSet()
 	tid := sous.TraceID("test-trace")
 
-	hsm := sous.NewHTTPStateManager(cl, tid)
-=======
-	ls := logging.SilentLogSet()
-	hsm := sous.NewHTTPStateManager(cl, map[string]restful.HTTPClient{"test": cl}, ls)
->>>>>>> dafa7747
+	hsm := sous.NewHTTPStateManager(cl, tid, ls)
 
 	control.State.Manifests.Add(mani)
 
@@ -145,13 +141,8 @@
 func TestSousUpdate_Execute(t *testing.T) {
 	cl, control, err := server.TestingInMemoryClient()
 	require.NoError(t, err)
-
-<<<<<<< HEAD
-	hsm := sous.NewHTTPStateManager(cl, sous.TraceID("test-trace"))
-=======
 	ls, _ := logging.NewLogSinkSpy()
-	hsm := sous.NewHTTPStateManager(cl, map[string]restful.HTTPClient{"test": cl}, ls)
->>>>>>> dafa7747
+	hsm := sous.NewHTTPStateManager(cl, sous.TraceID("test-trace"), ls)
 
 	manifest := sous.Manifest{
 		Source: sous.SourceLocation{
