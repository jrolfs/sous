package cli

import (
	"flag"
	"fmt"
	"os"
	"strconv"
	"time"

	"github.com/opentable/sous/config"
	"github.com/opentable/sous/dto"
	"github.com/opentable/sous/graph"
	sous "github.com/opentable/sous/lib"
	"github.com/opentable/sous/server"
	"github.com/opentable/sous/util/cmdr"
	"github.com/opentable/sous/util/logging"
	"github.com/opentable/sous/util/logging/messages"
	"github.com/opentable/sous/util/restful"
	"github.com/vbauerster/mpb"
	"github.com/vbauerster/mpb/decor"
	"golang.org/x/crypto/ssh/terminal"
)

// SousNewDeploy has the same interface as SousDeploy, but uses the new
// PUT /single-deployment endpoint to begin the deployment, and polls by
// watching the returned rectification URL.
type SousNewDeploy struct {
	DeployFilterFlags config.DeployFilterFlags `inject:"optional"`
<<<<<<< HEAD
	StateReader       graph.StateReader
	HTTPClient        *graph.ClusterSpecificHTTPClient
	TargetManifestID  graph.TargetManifestID
	LogSink           graph.LogSink
	dryrunOption      string
	waitStable        bool
	force             bool
	User              sous.User
=======

	ResolveFilter      *graph.RefinedResolveFilter
	StateReader        graph.StateReader
	HTTPClient         *graph.ClusterSpecificHTTPClient
	TargetDeploymentID graph.TargetDeploymentID
	LogSink            graph.LogSink
	waitStable         bool
	User               sous.User
>>>>>>> 00fc2844
	graph.LocalSousConfig
}

func init() { TopLevelCommands["newdeploy"] = &SousNewDeploy{} }

const sousNewDeployHelp = `deploys a new version into a particular cluster

usage: sous newdeploy [(options)]

sous deploy will deploy the version tag for this application in the named
cluster.

BETA: This is the new way to do deployments in Sous. In the near future,
we will be switching 'sous deploy' to work this way. While we're confident
about it's behavior, we're still watching to be sure that it works properly.

Feel free to try it out, and contact the Sous team if you have problems.`

// Help returns the help string for this command.
func (sd *SousNewDeploy) Help() string { return sousNewDeployHelp }

// AddFlags adds the flags for sous init.
func (sd *SousNewDeploy) AddFlags(fs *flag.FlagSet) {
	MustAddFlags(fs, &sd.DeployFilterFlags, NewDeployFilterFlagsHelp)

	fs.BoolVar(&sd.force, "force", false,
		"force deploy no matter if GDM already is at the correct version")
	fs.BoolVar(&sd.waitStable, "wait-stable", true,
		"wait for the deploy to complete before returning (otherwise, use --wait-stable=false)")
}

// RegisterOn adds flag options to the graph.
func (sd *SousNewDeploy) RegisterOn(psy Addable) {
	psy.Add(&sd.DeployFilterFlags)
	psy.Add(graph.DryrunNeither)
}

// Execute creates the new deployment.
func (sd *SousNewDeploy) Execute(args []string) cmdr.Result {
	newVersion, err := (*sous.ResolveFilter)(sd.ResolveFilter).TagVersion()
	if err != nil {
		return EnsureErrorResult(err)
	}

	d := server.SingleDeploymentBody{}
<<<<<<< HEAD
	q := sd.TargetManifestID.QueryMap()
	q["cluster"] = cluster
	q["force"] = strconv.FormatBool(sd.force)

=======
	q := sd.TargetDeploymentID.QueryMap()
>>>>>>> 00fc2844
	updater, err := sd.HTTPClient.Retrieve("./single-deployment", q, &d, nil)
	if err != nil {
		return cmdr.InternalErrorf("Failed to retrieve current deployment: %s", err)
	}
	messages.ReportLogFieldsMessage("SousNewDeploy.Execute Retrieved Deployment",
		logging.ExtraDebug1Level, sd.LogSink, d)

	d.Deployment.Version = newVersion

	updateResponse, err := updater.Update(d, sd.User.HTTPHeaders())
	if err != nil {
		return cmdr.InternalErrorf("Failed to update deployment: %s", err)
	}

	if !sd.waitStable {
		return cmdr.Success("Deploy %q requested of server. Exiting optimistically.", sd.TargetDeploymentID)
	}

	if location := updateResponse.Location(); location != "" {
		fmt.Printf("Deployment queued: %s\n", location)
		client, err := restful.NewClient("", sd.LogSink, nil)
		if err != nil {
			return cmdr.InternalErrorf("Failed to create polling client: %s", err)
		}
		pollTime := sd.Config.PollIntervalForClient

		messages.ReportLogFieldsMessageToConsole("\n", logging.InformationLevel, sd.LogSink)

		var p *mpb.Progress
		var bar *mpb.Bar
		if terminal.IsTerminal(int(os.Stdin.Fd())) {
			p = mpb.New()
			// initialize bar with dynamic total and initial total guess = 80
			bar = p.AddBar(100,
				// indicate that total is dynamic
				mpb.BarDynamicTotal(),
				// trigger total auto increment by 1, when 18 % remains till bar completion
				mpb.BarAutoIncrTotal(18, 1),
				mpb.PrependDecorators(
					decor.CountersNoUnit("%d / %d", 12, 0),
				),
				mpb.AppendDecorators(
					decor.Percentage(5, 0),
				),
			)
		}

		result := PollDeployQueue(location, client, pollTime, bar, sd.LogSink)

		if terminal.IsTerminal(int(os.Stdin.Fd())) && bar != nil && p != nil {
			bar.SetTotal(100, true)
			bar.Incr(100)
			bar.Complete()
			p.Wait()
			p.RemoveBar(bar)
		}
		return result
	}
	return cmdr.Successf("Desired version for %q already %q",
		sd.TargetDeploymentID, sd.DeployFilterFlags.Tag)

}

func timeTrack(start time.Time) string {
	elapsed := time.Since(start)
	return elapsed.String()
}

// PollDeployQueue is used to poll server on status of Single Deployment.
func PollDeployQueue(location string, client restful.HTTPClient, pollAtempts int, bar *mpb.Bar, log logging.LogSink) cmdr.Result {
	start := time.Now()
	response := dto.R11nResponse{}
	location = "http://" + location

	for i := 0; i < pollAtempts; i++ {
		if bar != nil {
			bar.IncrBy(5)
		}
		if _, err := client.Retrieve(location, nil, &response, nil); err != nil {
			return cmdr.InternalErrorf("\n\tFailed to deploy: %s duration: %s\n", err, timeTrack(start))
		}

		queuePosition := response.QueuePosition

		if response.Resolution != nil && response.Resolution.Error != nil {
			return cmdr.InternalErrorf("\n\tFailed to deploy: %s duration: %s\n", response.Resolution.Error, timeTrack(start))
		}

		if queuePosition < 0 && response.Resolution != nil &&
			response.Resolution.DeployState != nil {

			if checkFinished(*response.Resolution) {
				if checkResolutionSuccess(*response.Resolution) {
					return cmdr.Successf("\n\tDeployment Complete %s, %s, duration: %s\n",
						response.Resolution.DeploymentID.String(), response.Resolution.DeployState.SourceID.Version, timeTrack(start))
				}
				//exit out to error handler
				return cmdr.InternalErrorf("Failed to deploy %s: %s", location, response.Resolution.Error)
			}

		}
		time.Sleep(1 * time.Second)
	}
	return cmdr.InternalErrorf("Failed to deploy %s after %d attempts for duration: %s\n", location, pollAtempts, timeTrack(start))
}

func checkFinished(resolution sous.DiffResolution) bool {
	switch resolution.Desc {
	default:
		return false
	case sous.CreateDiff, sous.ModifyDiff:
		return true
	}
}

/*
const (
	// DeployStatusAny represents any deployment status.
0	DeployStatusAny DeployStatus = iota
	// DeployStatusPending means the deployment has been requested in the
	// cluster, but is not yet running.
1	DeployStatusPending
	// DeployStatusActive means the deployment is up and running.
2	DeployStatusActive
	// DeployStatusFailed means the deployment has failed.
3	DeployStatusFailed
)
For now treating everything but Active as return failed, could look to changin in future
*/
func checkResolutionSuccess(resolution sous.DiffResolution) bool {
	//We know 3 is a failure and 2 is a success so far
	switch resolution.DeployState.Status {
	default:
		return false
	case sous.DeployStatusActive:
		return true
	}
}<|MERGE_RESOLUTION|>--- conflicted
+++ resolved
@@ -25,26 +25,15 @@
 // PUT /single-deployment endpoint to begin the deployment, and polls by
 // watching the returned rectification URL.
 type SousNewDeploy struct {
-	DeployFilterFlags config.DeployFilterFlags `inject:"optional"`
-<<<<<<< HEAD
-	StateReader       graph.StateReader
-	HTTPClient        *graph.ClusterSpecificHTTPClient
-	TargetManifestID  graph.TargetManifestID
-	LogSink           graph.LogSink
-	dryrunOption      string
-	waitStable        bool
-	force             bool
-	User              sous.User
-=======
-
+	DeployFilterFlags  config.DeployFilterFlags `inject:"optional"`
 	ResolveFilter      *graph.RefinedResolveFilter
 	StateReader        graph.StateReader
 	HTTPClient         *graph.ClusterSpecificHTTPClient
 	TargetDeploymentID graph.TargetDeploymentID
 	LogSink            graph.LogSink
 	waitStable         bool
+	force              bool
 	User               sous.User
->>>>>>> 00fc2844
 	graph.LocalSousConfig
 }
 
@@ -90,14 +79,10 @@
 	}
 
 	d := server.SingleDeploymentBody{}
-<<<<<<< HEAD
-	q := sd.TargetManifestID.QueryMap()
-	q["cluster"] = cluster
+
+	q := sd.TargetDeploymentID.QueryMap()
 	q["force"] = strconv.FormatBool(sd.force)
 
-=======
-	q := sd.TargetDeploymentID.QueryMap()
->>>>>>> 00fc2844
 	updater, err := sd.HTTPClient.Retrieve("./single-deployment", q, &d, nil)
 	if err != nil {
 		return cmdr.InternalErrorf("Failed to retrieve current deployment: %s", err)
