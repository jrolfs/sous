package cli

import (
	"flag"
	"time"

	"github.com/opentable/sous/config"
	"github.com/opentable/sous/dto"
	"github.com/opentable/sous/graph"
	sous "github.com/opentable/sous/lib"
	"github.com/opentable/sous/server"
	"github.com/opentable/sous/util/cmdr"
	"github.com/opentable/sous/util/logging"
	"github.com/opentable/sous/util/logging/messages"
	"github.com/opentable/sous/util/restful"
	"github.com/samsalisbury/semv"
)

// SousNewDeploy has the same interface as SousDeploy, but uses the new
// PUT /single-deployment endpoint to begin the deployment, and polls by
// watching the returned rectification URL.
type SousNewDeploy struct {
	DeployFilterFlags config.DeployFilterFlags `inject:"optional"`
	StateReader       graph.StateReader
	HTTPClient        *graph.ClusterSpecificHTTPClient
	TargetManifestID  graph.TargetManifestID
	LogSink           graph.LogSink
	dryrunOption      string
	waitStable        bool
	User              sous.User
}

func init() { TopLevelCommands["newdeploy"] = &SousNewDeploy{} }

const sousNewDeployHelp = `deploys a new version into a particular cluster

usage: sous newdeploy -cluster <name> -tag <semver>

EXPERIMENTAL COMMAND: This may or may not yet do what it says on the tin.
Feel free to try it out, but if it breaks, you get to keep both pieces.

sous deploy will deploy the version tag for this application in the named
cluster.
`

// Help returns the help string for this command.
func (sd *SousNewDeploy) Help() string { return sousNewDeployHelp }

// AddFlags adds the flags for sous init.
func (sd *SousNewDeploy) AddFlags(fs *flag.FlagSet) {
	MustAddFlags(fs, &sd.DeployFilterFlags, DeployFilterFlagsHelp)

	fs.BoolVar(&sd.waitStable, "wait-stable", true,
		"wait for the deploy to complete before returning (otherwise, use --wait-stable=false)")
	fs.StringVar(&sd.dryrunOption, "dry-run", "none",
		"prevent rectify from actually changing things - "+
			"values are none,scheduler,registry,both")
}

// RegisterOn adds flag options to the graph.
func (sd *SousNewDeploy) RegisterOn(psy Addable) {
	psy.Add(graph.DryrunNeither)
	psy.Add(&sd.DeployFilterFlags)
}

// Execute creates the new deployment.
func (sd *SousNewDeploy) Execute(args []string) cmdr.Result {

	cluster := sd.DeployFilterFlags.Cluster

	newVersion, err := semv.Parse(sd.DeployFilterFlags.Tag)
	if err != nil {
		return cmdr.UsageErrorf("not semver: -tag %s", sd.DeployFilterFlags.Tag)
	}

	d := server.SingleDeploymentBody{}
	q := sd.TargetManifestID.QueryMap()
	q["cluster"] = cluster
	updater, err := sd.HTTPClient.Retrieve("./single-deployment", q, &d, nil)
	if err != nil {
		return cmdr.EnsureErrorResult(err)
	}
	messages.ReportLogFieldsMessage("SousNewDeploy.Execute Retrieved Deployment",
		logging.ExtraDebug1Level, sd.LogSink, d)

	d.Deployment.Version = newVersion

	updateResponse, err := updater.Update(d, sd.User.HTTPHeaders())
	if err != nil {
		return cmdr.EnsureErrorResult(err)
	}

	if location := updateResponse.Location(); location != "" {
		//return cmdr.Successf("Deployment queued at: %s", location)
		client, _ := restful.NewClient("", sd.LogSink, nil)
		return PollDeployQueue(location, client, 600, sd.LogSink)
	}
	return cmdr.Successf("Desired version for %q in cluster %q already %q",
		sd.TargetManifestID, cluster, sd.DeployFilterFlags.Tag)

}

// PollDeployQueue is used to poll server on status of Single Deployment.
func PollDeployQueue(location string, client restful.HTTPClient, loopIteration int, log logging.LogSink) cmdr.Result {
	response := dto.R11nResponse{}
	location = "http://" + location

	for i := 0; i < loopIteration; i++ {
		_, err := client.Retrieve(location, nil, &response, nil)
		messages.ReportLogFieldsMessageToConsole("PollDeployQueue called waiting for created response...", logging.ExtraDebug1Level, log, location, response, err)
		if err != nil {
			return cmdr.InternalErrorf("Failed to deploy: %s", err)
		}
		queuePosition := response.QueuePosition
		if queuePosition < 0 && response.Resolution != nil {
			if checkResolution(*response.Resolution) {
				return cmdr.Successf("worked")
			}
		}
		time.Sleep(1 * time.Second)
	}
	return cmdr.InternalErrorf("failed to deploy %s", location)
}

func checkResolution(resolution sous.DiffResolution) bool {
	response := false
	switch resolution.Desc {
	case sous.CreateDiff:
		response = true
	case sous.ModifyDiff:
		response = true

	}
<<<<<<< HEAD

	fmt.Printf("resolution : %+v", resolution)
=======
>>>>>>> b50e3afb
	return response
}<|MERGE_RESOLUTION|>--- conflicted
+++ resolved
@@ -131,10 +131,5 @@
 		response = true
 
 	}
-<<<<<<< HEAD
-
-	fmt.Printf("resolution : %+v", resolution)
-=======
->>>>>>> b50e3afb
 	return response
 }