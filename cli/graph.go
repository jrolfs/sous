--- conflicted
+++ resolved
@@ -163,9 +163,8 @@
 	return v, initErr(err, "opening local git repository")
 }
 
-<<<<<<< HEAD
-func newDockerBuilder(cl LocalDockerClient, ctx *sous.SourceContext, source LocalWorkDirShell, scratch ScratchDirShell, u LocalUser) (*docker.Builder, error) {
-	return makeDockerBuilder(cl, ctx, source, scratch, u)
+func newDockerBuilder(cfg LocalSousConfig, cl LocalDockerClient, ctx *sous.SourceContext, source LocalWorkDirShell, scratch ScratchDirShell) (*docker.Builder, error) {
+	return makeDockerBuilder(cfg, cl, ctx, source, scratch)
 }
 
 func newBuilder(db *docker.Builder) (sous.Builder, error) {
@@ -176,20 +175,9 @@
 	return db, nil
 }
 
-func newRegistry(cl LocalDockerClient, u LocalUser) (sous.Registry, error) {
-	return makeDockerRegistry(cl, u)
-=======
-func newBuilder(cfg LocalSousConfig, cl LocalDockerClient, ctx *sous.SourceContext, source LocalWorkDirShell, scratch ScratchDirShell, u LocalUser) (sous.Builder, error) {
-	return makeDockerBuilder(cfg, cl, ctx, source, scratch)
-}
-
 func newRegistry(cfg LocalSousConfig, cl LocalDockerClient) (sous.Registry, error) {
-	// Eventually, based on configuration, we may make different decisions here.
-	r, err := makeDockerRegistry(cfg, cl)
-	return r, initErr(err, "getting container registry")
->>>>>>> 4616e6b5
-}
-
+	return makeDockerRegistry(cfg, cl)
+}
 func newDeployer(r sous.Registry) sous.Deployer {
 	// Eventually, based on configuration, we may make different decisions here.
 	return singularity.NewDeployer(r, singularity.NewRectiAgent(r))
@@ -230,7 +218,7 @@
 	dbCfg := cfg.Docker.DBConfig()
 	db, err := docker.GetDatabase(&dbCfg)
 	if err != nil {
-		return nil, fmt.Errorf("unable to build name cache DB: %s", err)
+		return nil, fmt.Errorf("unable to build name cache DB: ", err)
 	}
 	return &docker.NameCache{cl.Client, db}, nil
 }
