--- conflicted
+++ resolved
@@ -194,7 +194,6 @@
 func (l logFieldsMessage) WriteToConsole(console io.Writer) {
 	if l.console || l.serverConsole {
 		fmt.Fprintf(console, "%s\n", l.composeMsg())
-<<<<<<< HEAD
 		if l.serverConsole {
 			if l.jsonObj != nil {
 				fmt.Fprintf(console, "%s\n", l.jsonObj.StringIndent("", " "))
@@ -203,8 +202,6 @@
 			fmt.Fprintf(console, "Fields: %s\n", strings.Join(l.Fields, ","))
 			fmt.Fprintf(console, "Types: %s\n", strings.Join(l.Types, ","))
 		}
-=======
->>>>>>> 3f5c1c60
 	}
 }
 
@@ -261,6 +258,7 @@
 	logMessage := buildLogFieldsMessage(msg, false, false, true, loglvl)
 	logMessage.CallerInfo.ExcludeMe()
 	logMessage.reportLogFieldsMessage(logSink, items...)
+
 }
 
 //ReportLogFieldsMessageToConsole report message to console
