package restful

import (
	"bytes"
	"crypto/md5"
	"encoding/base64"
	"encoding/json"
	"fmt"
	"io"
	"io/ioutil"
	"net/http"
	"net/http/httptest"
	"net/url"
	"runtime/debug"
	"strconv"
	"strings"
	"time"

	"github.com/julienschmidt/httprouter"
	"github.com/opentable/sous/util/logging"
	"github.com/opentable/sous/util/logging/messages"
	"github.com/pkg/errors"
)

type (
	// The MetaHandler collects common behavior for route handlers.
	MetaHandler struct {
		routeMap      *RouteMap
		router        *httprouter.Router
		statusHandler *StatusMiddleware
		logging.LogSink
	}

	// ResponseWriter wraps the the http.ResponseWriter interface.
	// XXX This is a workaround for Psyringe
	ResponseWriter struct {
		http.ResponseWriter
	}

	// ExchangeLogger wraps and logs the exchange.
	ExchangeLogger struct {
		Exchanger Exchanger
		logging.LogSink
		*http.Request
		httprouter.Params
	}

	// Injector is an interface for DI systems.
	Injector interface {
		Inject(...interface{}) error
		MustInject(...interface{})
		Add(...interface{})
	}

	// HeaderAdder is an interface for response bodies to use to set headers
	HeaderAdder interface {
		AddHeaders(header http.Header)
	}

	// A TraceID is the header to add to requests for tracing purposes.
	TraceID string
)

// EachField implements EachFielder on TraceID
func (tid TraceID) EachField(fn logging.FieldReportFn) {
	fn(logging.RequestId, tid)
}

// Exchange implements Exchanger on ExchangeLogger.
func (xlog *ExchangeLogger) Exchange() (data interface{}, status int) {
	defer func() {
		if p := recover(); p != nil {
			if pe, is := p.(error); is {
				url := "<unknown>"
				if xlog.Request != nil {
					url = xlog.Request.RequestURI
				}
				logging.ReportError(xlog.LogSink, errors.Wrapf(pe, "%q\n%s", url, string(debug.Stack())))
			} else {
				messages.ReportLogFieldsMessage("Panic while processing request", logging.WarningLevel, xlog.LogSink, p, xlog.Request)
			}
			panic(p)
		}
	}()
	return xlog.Exchanger.Exchange()
}

type loggingResponseWriter struct {
	http.ResponseWriter
	req          *http.Request
	log          logging.LogSink
	resourceName string
	start        time.Time
	statusCode   int
}

// WriteHeader implements and overrides ResponseWriter on loggingResponseWriter -
// it records the status as reported for logging.
func (lrw *loggingResponseWriter) WriteHeader(status int) {
	lrw.statusCode = status
	lrw.ResponseWriter.WriteHeader(status)
}

// Write logs the response. If ContentLength is set, we use that, otherwise we report a 0 length.
// Unfortunately, ResponseWriter's contract makes it impossible to get the true content length.
// We assume that Write will *always* be called - since this RW is only used within this package,
// that seems a safe assumption.
func (lrw loggingResponseWriter) Write(b []byte) (int, error) {
	return lrw.ResponseWriter.Write(b)
}

func (lrw loggingResponseWriter) sendLog() {
	contentLength, _ := strconv.ParseInt(lrw.ResponseWriter.Header().Get("Content-Length"), 10, 64)
	messages.ReportServerHTTPResponding(lrw.log, "responding", lrw.req, lrw.statusCode, contentLength, lrw.resourceName, time.Now().Sub(lrw.start))
}

func wrapResponseWriter(logsink logging.LogSink, resName string, rq *http.Request, rw http.ResponseWriter) *loggingResponseWriter {
	return &loggingResponseWriter{
		ResponseWriter: rw,
		req:            rq,
		log:            logsink,
		start:          time.Now(),
		statusCode:     http.StatusOK,
		resourceName:   resName,
	}
}

func (mh *MetaHandler) genericHandling(resName string, factory ExchangeFactory, rw http.ResponseWriter, r *http.Request, p httprouter.Params) (*loggingResponseWriter, interface{}, int) {
	messages.ReportServerHTTPRequest(mh.LogSink, "received", r, resName)
	w := wrapResponseWriter(mh.LogSink, resName, r, rw)
	h := mh.injectedHandler(factory, resName, w, r, p)
	data, status := h.Exchange()
	if ha, is := data.(HeaderAdder); is {
		ha.AddHeaders(w.Header())
	}
	return w, data, status
}

// GetHandling handles Get requests.
func (mh *MetaHandler) GetHandling(resName string, factory ExchangeFactory) httprouter.Handle {
	return func(rw http.ResponseWriter, r *http.Request, p httprouter.Params) {
		lrw, data, status := mh.genericHandling(resName, factory, rw, r, p)
		lrw.Header().Add("Access-Control-Allow-Origin", "*") //XXX configurable by app
		mh.renderData(status, lrw, r, data)
	}
}

// DeleteHandling handles Delete requests.
func (mh *MetaHandler) DeleteHandling(resName string, factory ExchangeFactory) httprouter.Handle {
	return func(rw http.ResponseWriter, r *http.Request, p httprouter.Params) {
		lrw, _, status := mh.genericHandling(resName, factory, rw, r, p)
		mh.renderData(status, lrw, r, nil)
	}
}

// HeadHandling handles Head requests.
func (mh *MetaHandler) HeadHandling(resName string, factory ExchangeFactory) httprouter.Handle {
	return func(rw http.ResponseWriter, r *http.Request, p httprouter.Params) {
		lrw, _, status := mh.genericHandling(resName, factory, rw, r, p)
		mh.writeHeaders(status, lrw, r, nil)
	}
}

// OptionsHandling handles Options requests.
func (mh *MetaHandler) OptionsHandling(resName string, factory ExchangeFactory) httprouter.Handle {
	return func(rw http.ResponseWriter, r *http.Request, p httprouter.Params) {
		lrw, data, status := mh.genericHandling(resName, factory, rw, r, p)
		lrw.Header().Add("Access-Control-Allow-Origin", r.Header.Get("Origin")) //XXX Yup: whoever was asking
		lrw.Header().Add("Access-Control-Max-Age", "86400")
		if methods, ok := data.([]string); ok {
			lrw.Header().Add("Access-Control-Allow-Methods", strings.Join(methods, ", "))
		}
		mh.writeHeaders(status, lrw, r, nil)
	}
}

// PutHandling handles PUT requests.
func (mh *MetaHandler) PutHandling(resName string, factory ExchangeFactory) httprouter.Handle {
	return func(rw http.ResponseWriter, r *http.Request, p httprouter.Params) {
		messages.ReportServerHTTPRequest(mh.LogSink, "received", r, resName)
		w := wrapResponseWriter(mh.LogSink, resName, r, rw)
		if r.Header.Get("If-Match") == "" && r.Header.Get("If-None-Match") == "" {
			mh.writeHeaders(http.StatusPreconditionRequired, w, r, "PUT requires If-Match or If-None-Match")
			return
		}

		gr := copyRequest(r)
		gr.Method = "GET"
		grez := mh.synthResponse(gr)

		if r.Header.Get("If-None-Match") == "*" &&
			// if it's missing, then none match
			grez.StatusCode != http.StatusNotFound &&
			// if GET isn't allowed, then none can match
			grez.StatusCode != http.StatusMethodNotAllowed {
			mh.writeHeaders(http.StatusPreconditionFailed, w, r, "resource present for If-None-Match=*!")
			return
		}
		if etag := r.Header.Get("If-Match"); etag != "" {
			grezEtag := grez.Header.Get("Etag")
			if grezEtag != etag {
				rezBody, _ := ioutil.ReadAll(grez.Body)
				rezStr := string(rezBody)
				mh.writeHeaders(http.StatusPreconditionFailed, w, r,
					fmt.Sprintf("Etag mismatch: provided %q != existing %q\nExisting resource:\n%s",
						etag, grezEtag, rezStr))
				return
			}

			if !mh.validCanaryAttr(w, r, etag) {
				w.sendLog()
				return
			}
		}
		h := mh.injectedHandler(factory, resName, w, r, p)
		data, status := h.Exchange()
		if ha, is := data.(HeaderAdder); is {
			ha.AddHeaders(w.Header())
		}
		mh.renderData(status, w, r, data)
	}
}

// InstallPanicHandler installs an panic handler into the router.
func (mh *MetaHandler) InstallPanicHandler() {
	mh.router.PanicHandler = func(w http.ResponseWriter, r *http.Request, recovered interface{}) {
		mh.statusHandler.HandlePanic(w, r, recovered)
	}
}

func (mh *MetaHandler) buildLogger(h Exchanger, ls logging.LogSink, r *http.Request, p httprouter.Params) *ExchangeLogger {
	return &ExchangeLogger{
		LogSink:   ls,
		Exchanger: h,
		Request:   r,
		Params:    p,
	}
}

func (mh *MetaHandler) injectedHandler(factory ExchangeFactory, resName string, w http.ResponseWriter, r *http.Request, p httprouter.Params) Exchanger {
	tid := r.Header.Get("OT-RequestId")
	ls := mh.LogSink.Child(resName, TraceID(tid))

	h := factory(mh.routeMap, ls, w, r, p)

	return mh.buildLogger(h, ls, r, p)
}

func (mh *MetaHandler) writeHeaders(status int, w *loggingResponseWriter, r *http.Request, data interface{}) {
	mh.statusHandler.HandleResponse(status, r, w, data)
	w.sendLog()
}

var etagHeader = http.CanonicalHeaderKey("Etag")
var contentTypeHeader = http.CanonicalHeaderKey("Content-Type")
var contentLengthHeader = http.CanonicalHeaderKey("Content-Length")

func (mh *MetaHandler) renderData(status int, w *loggingResponseWriter, r *http.Request, data interface{}) {

<<<<<<< HEAD
	if d, ok := data.(string); ok {
		if d == "{}" {
			data = nil
		}
	}

=======
>>>>>>> 7b591cc1
	if data == nil || status >= 300 {
		mh.writeHeaders(status, w, r, data)
		return
	}

	buf := &bytes.Buffer{}
	// xxx conneg

	var etag string
	if _, got := w.Header()[etagHeader]; !got {
		digest := md5.New()
		e := json.NewEncoder(io.MultiWriter(buf, digest))
		err := e.Encode(data)
		if err != nil {
			panic(err)
		}
		etag = base64.URLEncoding.EncodeToString(digest.Sum(nil))
		w.Header().Add(etagHeader, etag)
	} else {
		e := json.NewEncoder(buf)
		err := e.Encode(data)
		if err != nil {
			panic(err)
		}
		etag = w.Header().Get(etagHeader)
	}

	if _, got := w.Header()[contentTypeHeader]; !got {
		w.Header().Add(contentTypeHeader, "application/json")
	}

	if _, got := w.Header()[contentLengthHeader]; !got {
		w.Header().Add(contentLengthHeader, fmt.Sprintf("%d", calcContentLength(buf, etag)))
	}

	w.WriteHeader(status)
	if buf.Len() > 0 {
		io.Copy(w, InjectCanaryAttr(buf, etag))
	} else {
		io.Copy(w, buf)
	}
	w.sendLog()
}

func emptyBody() io.ReadCloser {
	return ioutil.NopCloser(&bytes.Buffer{})
}
func copyRequest(req *http.Request) *http.Request {
	nr := &http.Request{}
	*nr = *req
	if req.URL != nil {
		nr.URL = &url.URL{}
		*nr.URL = *req.URL
	}
	nr.Body = emptyBody() //users must copy body themselves
	return nr
}

func (mh *MetaHandler) synthResponse(req *http.Request) *http.Response {
	rw := httptest.NewRecorder()
	mh.router.ServeHTTP(rw, req)
	res := &http.Response{
		Proto:      "HTTP/1.1",
		ProtoMajor: 1,
		ProtoMinor: 1,
		StatusCode: rw.Code,
		Header:     rw.HeaderMap,
	}
	if res.StatusCode == 0 {
		res.StatusCode = 200
	}
	res.Status = http.StatusText(res.StatusCode)
	if rw.Body != nil {
		res.Body = ioutil.NopCloser(bytes.NewReader(rw.Body.Bytes()))
	}

	if trailers, ok := res.Header["Trailer"]; ok {
		res.Trailer = make(http.Header, len(trailers))
		for _, k := range trailers {
			// TODO: use http2.ValidTrailerHeader, but we can't
			// get at it easily because it's bundled into net/http
			// unexported. This is good enough for now:
			switch k {
			case "Transfer-Encoding", "Content-Length", "Trailer":
				// Ignore since forbidden by RFC 2616 14.40.
				continue
			}
			k = http.CanonicalHeaderKey(k)
			vv, ok := rw.HeaderMap[k]
			if !ok {
				continue
			}
			vv2 := make([]string, len(vv))
			copy(vv2, vv)
			res.Trailer[k] = vv2
		}
	}
	return res
}<|MERGE_RESOLUTION|>--- conflicted
+++ resolved
@@ -257,15 +257,6 @@
 
 func (mh *MetaHandler) renderData(status int, w *loggingResponseWriter, r *http.Request, data interface{}) {
 
-<<<<<<< HEAD
-	if d, ok := data.(string); ok {
-		if d == "{}" {
-			data = nil
-		}
-	}
-
-=======
->>>>>>> 7b591cc1
 	if data == nil || status >= 300 {
 		mh.writeHeaders(status, w, r, data)
 		return
