--- conflicted
+++ resolved
@@ -6,18 +6,14 @@
 and this project adheres to [Semantic Versioning](http://semver.org/)
 with respect to its command line interface and HTTP interface.
 
-<<<<<<< HEAD
 
 ## [Unreleased](//github.com/opentable/sous/compare/0.5.42..HEAD)
+
 ### Added
 * Server: deployment diffs are now logged as structured messages.
-=======
-## [Unreleased](//github.com/opentable/sous/compare/0.5.42..master)
-
 ### Fixed
 * All: Changing Startup.SkipCheck now correctly results in a re-deploy with the
   updated value.
->>>>>>> f29a650b
 
 ## [0.5.42](//github.com/opentable/sous/compare/0.5.41..0.5.42)
 ### Fixed
