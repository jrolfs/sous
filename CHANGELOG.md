--- conflicted
+++ resolved
@@ -7,8 +7,10 @@
 with respect to its command line interface and HTTP interface.
 
 ## [Unreleased](//github.com/opentable/sous/compare/0.5.14...HEAD)
-<<<<<<< HEAD
-### Changed
+### Changed
+- Panics during rectify print the stack trace along with the error message in the logs.
+  Previously the stack trace was printed earlier in the log, making correlation
+  difficult.
 - Server: All read/write access to the GDM now serialised.
   This is to partially address and issue where concurrent calls to 'sous deploy'
   could result in one of them finishing in the ResolveNotIntended state.
@@ -17,14 +19,6 @@
 - Client: 'sous build' was failing when using a semver tag with a non-numeric prefix.
   Validation logic is now shared, so 'sous build' succeeds with these tags.
  
-=======
-
-### Changed
-- Panics during rectify print the stack trace along with the error message in the logs.
-  Previously the stack trace was printed earlier in the log, making correlation
-  difficult.
-
->>>>>>> dc201640
 ## [0.5.14](//github.com/opentable/sous/compare/0.5.13...0.5.14)
 
 ### Fixed
