# Sous Changelog

All notable changes to this project will be documented in this file.

The format is based on [Keep a Changelog](http://keepachangelog.com/)
and this project adheres to [Semantic Versioning](http://semver.org/)
with respect to its command line interface and HTTP interface.

## [Unreleased](//github.com/opentable/sous/compare/0.5.62...HEAD)

### Added
* CLI: If no image is present in runspec, return a fatal flaw in build.
<<<<<<< HEAD
* Server: Update logging to a more structured format, singularity package also
=======
* Server: adding duplex state storage, to keep DB in sync until ready to switch over
* Server: Update logging to a more structured format
>>>>>>> 096ee09d

### Changed
* All: error parsing repo from SourceLocation now more informative.

### Fixed
* All: Data race in rectification queue.

## [0.5.62](//github.com/opentable/sous/compare/0.5.61...0.5.62)

### Added
* Server: If default log level is invalid, use Extreme level and print out a message.
* Logging: sous-diff-resolution logs include two new fields 'sous-diff-source-type' and
  'sous-diff-source-user', hard-coded to 'global rectifier' and 'unknown'.

### Fixed
* All: Setting a manifest with Owners field not alphabetically sorted no longer prevents updates
  to other manifests. (Owners are always stored in alphabetical order now.)
* Server: Kafka config validation now correctly checks if brokers were specified when Kafka is enabled.
* Server: Changing the Owners list now correctly causes the Singularity request to be updated.

## Internal
* Server: Storage module for Postgres uses placeholders correctly. As yet, not connected up.

## [0.5.61](//github.com/opentable/sous/compare/0.5.60...0.5.61)

### Added
* Server: Ability to load sous sibiling urls from environment variable

## [0.5.60](//github.com/opentable/sous/compare/0.5.59...0.5.60)

This release contains internal changes only; external behaviour is unmodified.
See [the set of commits in this release](//github.com/opentable/sous/compare/0.5.59...0.5.60)
for details of developer-facing changes.

## [0.5.59](//github.com/opentable/sous/compare/0.5.58...0.5.59)
### Fixed
* Server: Docker repository HTTP metrics collected and logged.
* Server: Sizes of *response* bodies logged and reported to Graphite.
* Server: Backtrace on HTTP logging excludes our libraries.

## [0.5.58](//github.com/opentable/sous/compare/0.5.57...0.5.58)

### Added
* Server: HTTP client requests to Singularity log to Kafka
* Server: HTTP client requests to the Docker registry log to Kafka
* Server: HTTP server responses log to Kafka
* Server: Additional metrics reported per request kind, per host and per kind,host pair.

## [0.5.57](//github.com/opentable/sous/compare/0.5.56...0.5.57)
### Fixed
* CLI + Server: No longer panics when printing a nil Deployment.

* Server: Profiling configuration - accepts SOUS_PROFILING environment variable correctly.

### Changed
* Developer: Server action extracted.

## [0.5.56](//github.com/opentable/sous/compare/0.5.55...0.5.56)
### Fixed
* CLI: No longer panics under normal operation (e.g. when trying to run 'sous deploy'
  outside of a git repo, or when server connection fails etc).
* CLI + Server: Logging goes to Kafka and Graphite when configured to again.

## [0.5.55](//github.com/opentable/sous/compare/0.5.54...0.5.55)
### Changed
* CLI: Quieter output for local operators. Previously many log messages were
  emitted to stderr which made CLI use difficult due to information overload.

### Fixed
* CLI: -s -q -v and -d (silent, quiet, verbose, and debug) flags now set the
  logging level appropriately. You'll now see a lot more output when using
  -d and -v flags, and only critical errors from -s, critical and console output
  from -q.

## [0.5.54](//github.com/opentable/sous/compare/0.5.53...0.5.54)
### Added
* All: a Schedule field on Manifests, which should publish to Singularity to allow for scheduled tasks.

### Fixed
* All: a bug in the Kafka subcomponent meant that the reverse sense was being applied to log entries.
  Furthermore, the severity was wrong, and the messages were being omitted.

## [0.5.53](//github.com/opentable/sous/compare/0.5.52...0.5.53)

### Fixed
* Server: the resolve complete message is properly emitted and produces stats

## [0.5.52](//github.com/opentable/sous/compare/0.5.51...0.5.52)

### Changed
* All: Logging to Kafka no longer goes through logrus.

### Added
* Client: console output related to deploys. Reports the number of instances
  intended, and reflects the successfully deployed source ID and target
  cluster.

## [0.5.51](//github.com/opentable/sous/compare/0.5.50...0.5.51)

### Added
* Server: max concurrent HTTP requests per Singularity server now configurable
  using `MaxHTTPConcurrencySingularity` in config file or
  `MAX_HTTP_CONCURRENCY_SINGULARITY` env var. Default is 10 was previously
  hard-coded to 10, so this is an opt-in change.

### Changed
* All: some logging behaviors - there may be more output than we'd like
* All: logging - capture the CLI output to Kafka, test that diff logs are generated.
* All: backtrace selection more accurate (i.e. the reported source of log entries is generally where they're actually reported)

## [0.5.50](//github.com/opentable/sous/compare/0.5.49...0.5.50)
### Fixed
* All: log entries weren't conforming to the requirements of our schemas.

## [0.5.49](//github.com/opentable/sous/compare/0.5.48...0.5.49)
### Fixed
* Server: at least one botched log message type has been caught and corrected.

### Added
* Client: more descriptive output from 'sous deploy' and 'sous update' commands.

## [0.5.48](//github.com/opentable/sous/compare/0.5.47...0.5.48)

### Fixed
* Erroneous output on stdout breaking some cli consumers.


## [0.5.47](//github.com/opentable/sous/compare/0.5.46...0.5.47)

### Fixed
Both: DI interaction causing panic on boot.

## [0.5.46](//github.com/opentable/sous/compare/0.5.44...0.5.46)

### Added
* Client: a separate status for "API requests are broken".
* Client: many new log messages during `sous update`, `sous deploy` and `sous plumbing status`.
* Client: general log message for start and end of command execution.

### Fixed
* Client: a panic would occur if the remote server wasn't available or responded with a 500.
* Attempting to fix invalid config using 'sous config' was not possible because we
  were validating config as a precondition to executing the command. We now only
  validate config for commands that rely on a valid config, so 'sous config' can be
  used to correct issues.

## [0.5.44](//github.com/opentable/sous/compare/0.5.43...0.5.44)

### Fixed

* Server: diff messages could panic when logging them if the diff didn't resolve correctly.
* All: logging panics would crash the app.
* Client: 'sous deploy' now waits for a complete resolution to take place before
  reporting failure. This avoids a race condition where earlier failures could
  be misreported as failures with the current deployment.
* Client: 'sous deploy' now bails out if no changes are detected after the present
  resolve cycle has completed, or if the latest version in the GDM does not match that
  expected. This solves an issue where deployments would appear to hang for a long time
  and eventually fail with a confusing error message, often due to conflicting updates.

## [0.5.43](//github.com/opentable/sous/compare/0.5.42...0.5.43)

### Added
* Server: deployment diffs are now logged as structured messages.
* Client: `sous init` command now has `-dryrun` flag, so you can generate a manifest
  without sending it to the server. This flag interacts with the `-flavor`,
  `-use-otpl-deploy` and `-ignore-otpl-deploy` flags as well, so you can check sous'
  intentions in all these scenarios without accidentally creating manifests you don't want.

### Fixed
* Server: Changing Startup.SkipCheck now correctly results in a re-deploy with the
  updated value.
* Client: commands 'sous deploy', 'sous manifest get' and 'sous manifest set' now receive the correct auto-detected offset
  so you no longer require the -offset flag in most cases (unless you need to override it).

## [0.5.42](//github.com/opentable/sous/compare/0.5.41...0.5.42)
### Fixed
* All: Graphite output was like `sous.sous.ci.sfautoresolver.fullcycle-duration.count`, now `sous.ci.sf.auto...`

## [0.5.41](//github.com/opentable/sous/compare/0.5.40...0.5.41)

### Fixed

* All: ot_* fields are actually populated - also instance-no
* All: metrics are scoped to env and region so that multiple sous instances don't
  clobber each other's metrics.
* All: component-id refers to the whole "sous" application; scoped loggers goes in logger-name

## [0.5.40](//github.com/opentable/sous/compare/0.5.39...0.5.40)

### Fixed

* Server: mismatches with logging schemas

## [0.5.39](//github.com/opentable/sous/compare/0.5.38...0.5.39)

### Fixed
* Server: logging configuration actually gets applied,
  so we can get graphite and kafka feeds.
* Server: Various places that log entries were tweaked to conform to ELK schema.

## [0.5.38](//github.com/opentable/sous/compare/0.5.37...0.5.38)

### Fixed
* All: restores -d and -v flags

## [0.5.37](//github.com/opentable/sous/compare/0.5.36...0.5.37)

### Fixed
* All: Cloned DI providers ("psyringe") were resulting in 2+ NameCaches, and
  uncontrolled access to the Docker registry cachce DB. A race condition led to
  errors that prevented deployment of Sous, and then blocked use of the CLI
  client. A stopgap was set up to force a NameCache to be provided early.

## [0.5.36](//github.com/opentable/sous/compare/0.5.35...0.5.36)

### Fixed
- Client: If only one otpl config found with no flavor, and a flavor is specified the found config was used.
- Client: If only one otpl config found for only one flavor, and no flavor or different flavor specified the found config was used.
- Client: `sous plumbing normalizegdm` broke the DI rules and added
  `DryrunNeither` an extra time, which led to a panic.
- Server: Initial database grooming had a race condition. Solved by ensuring NameCache is singular.

### Changed
- Client: Improve testability of default OT_ENV_FLAVOR logic and test.

## [0.5.35](//github.com/opentable/sous/compare/0.5.34...0.5.35)

### Fixed
- Client and server: various logging output is clearer and more correct.
- Client: Flavor flag wasn't being passed to otpl deploy logic.
- Client: Panic when setting OT_ENV_FLAVOR env variable if Env was unset.

## [0.5.34](//github.com/opentable/sous/compare/0.5.33...0.5.34)
### Added
- Client: When calling `sous init -flavor X` automatically add OT_ENV_FLAVOR value to the Env variables

### Fixed
- Client: `sous init -use-otpl-deploy` wasn't handling flavors properly.
- Client: `sous init -ignore-otpl-deploy` caused panic.
- Server: Logging wasn't being properly initialized and crashed on boot.

## [0.5.33](//github.com/opentable/sous/compare/0.5.32...0.5.33)
### Added
- Structured logging. Default logging will be structured (and colorful!)
  because of using logrus. Configuration should allow delivery of metrics to
  graphite and log entries to ELK.

### Fixed
- Server: Flavor metadata wasn't being pulled back into the ADS during rectify, which led to bad behaviors in deploy.

## [0.5.32](//github.com/opentable/sous/compare/0.5.31...0.5.32)
### Changed
- Developer: Refactors of filters and logging. Mostly to the good.

### Fixed
- Client: `sous build` for split containers was adding a path component,
  which broke the resulting deploy container.

## [0.5.31](//github.com/opentable/sous/compare/0.5.30...0.5.31)
### Fixed
- Client: `sous init` defaults resources correctly in the absence of other input.
## [0.5.30](//github.com/opentable/sous/compare/0.5.29...0.5.30)
### Fixed
- Client: certain commands were missing DI for a particular value. These are
  fixed, and tests added for the omission.
- Client: new values for optional fields no longer elided on `manifest set` -
  if the value was missing, the new value would be silently dropped.

## [0.5.29](//github.com/opentable/sous/compare/0.5.28...0.5.29)
### Changed
- Developer: DI system no longer used on a per-request basis.

## [0.5.28](//github.com/opentable/sous/compare/0.5.27...0.5.28)
### Fixed
- Client & Server: rework of DI to contain scope of variable assignment,
  and retain scope from CLI invocation to server.
- Client: multiple target builds weren't getting their offsets recorded correctly.
- Developer: dependency injection provider now an injected dependency of the CLI object.

## [0.5.27](//github.com/opentable/sous/compare/0.5.26...0.5.27)
### Fixed
- Client: omitting query params on update.
- Client: Failed to merge maps to null values (which came from original JSON).

## [0.5.26](//github.com/opentable/sous/compare/0.5.25...0.5.26)
### Fixed
- Client: using wrong name for the /manifest endpoint

## [0.5.25](//github.com/opentable/sous/compare/0.5.24...0.5.25)
### Fixed
- Client: simple dockerfile builds were crashing

## [0.5.24](//github.com/opentable/sous/compare/0.5.23...0.5.24)
### Fixed
- Client: the `sous manifest get` and `set` commands correctly accept a `-flavor` switch.

## [0.5.23](//github.com/opentable/sous/compare/0.5.22...0.5.23)
### Added:
- Client: Split buildpacks can now provide a list of targets,
  and produce all their build products in one `sous build`.
### Changed:
- Client: Client commands now have a "local server" available if no server is
  configurated. This is the start of the path to using HTTP client/server
  interactions for everything, as opposed to strategizing storage modules.

## [0.5.22](//github.com/opentable/sous/compare/0.5.21...0.5.22)
### Fixed
- Server: Validation checks didn't consider default values.

## [0.5.21](//github.com/opentable/sous/compare/0.5.20...0.5.21)
### Added
- Server: Startup field "SkipCheck" added - rather than omitting a
  healthcheck URI, services must set this field `true` in order to signal that
  they don't make use of a "ready" endpoint.
- Server: Full set of Singularity 0.15 HealthcheckOptions now supported.
  Previous field names on Startup retained for compatibility,
  although there may be nuanced changes in how they're interpreted
  (because Singularity no longer supports the old version.)
- Server: Logging extended to collect metrics.
- Server: Metrics exposed on an HTTP endpoint.
- Developer: LogSet extracted to new util/logging package, some refiguring of
  the types and interfaces there with an eye to pulling in a structured logger.
- Client: Command `sous plunbing normalizegdm` is a utility to round-trip the
  Sous storage format. With luck, running this command after manual changes to
  the GDM repo will correct false conflicts.
### Changed
- Server: Startup DeployConfig part fields now have cluster-based default
  values. (These should be configued in the GDM before this version is
  deployed!)
  Most notably, the CheckReadyProtocol needs a default ("HTTP" or "HTTPS")
  because Singularity validates the value on its side.

## [0.5.20](//github.com/opentable/sous/compare/0.5.19...0.5.20)
### Fixed
- Client: `sous deploy` wasn't recognizing its version if there was a prefix supplied.

## [0.5.19](//github.com/opentable/sous/compare/0.5.18...0.5.19)

Only changes in this release are related to deployment.

### Fixed
- Developer: deployment key changed to a machine account.
## [0.5.18](//github.com/opentable/sous/compare/0.5.16...0.5.18)
### Added
- Client: `sous query clusters` will enumerate all the logical clusters sous currently handles, for ease of manifest editing and deployment.

### Changed
- Developer: Makefile directives to build a Sous .deb and upload it to an Artifactory server.
- Server: /gdm now sets Etag header based on current revision of the GDM. Clients attempting
  to update with a stale Etag will have update rejected appropriately.
- Server: Updated Singularity API consumer to work with Singularity v0.15.

### Fixed
- Client: Increased buffer size in shell to handle super-long tokens.
- Client: Conflicting updates to the same manifest now fail appropriately (e.g. during 'sous deploy').
  This should mean better performance when running 'sous deploy' concurrently on the same manifest,
  as conflicting updates won't require multiple passes to resolve.


## [0.5.17]
__(extra release because of mechanical difficulties)__

## [0.5.16](//github.com/opentable/sous/compare/0.5.15...0.5.16)
- Fixed prefixed versions for update and deploy. At this point, git "package" tags should work everywhere they're used.

## [0.5.15](//github.com/opentable/sous/compare/0.5.14...0.5.15)
### Changed
- Panics during rectify print the stack trace along with the error message in the logs.
  Previously the stack trace was printed earlier in the log, making correlation
  difficult.
- Server: All read/write access to the GDM now serialised.
  This is to partially address and issue where concurrent calls to 'sous deploy'
  could result in one of them finishing in the ResolveNotIntended state.

### Fixed
- Client: 'sous build' was failing when using a semver tag with a non-numeric prefix.
  Validation logic is now shared, so 'sous build' succeeds with these tags.
- Non-destructive updates: clients won't clobber fields in the API they don't recognize. Result should be more stable, less coupled client-server relationship.

## [0.5.14](//github.com/opentable/sous/compare/0.5.13...0.5.14)

### Fixed
- A change to the Singularity API was breaking JSON unmarshaling. We now handle those errors as a "malformed" request - i.e. not Sous's to manage.

## [0.5.13](//github.com/opentable/sous/compare/0.5.12...0.5.13)

### Added
- Git tags with a non-numeric prefix and a semver suffix (e.g. 'release-1.2.3' or 'v2.3.4')
  are now considered a "semver" tag, and Sous will extract the version from them.
- Static analysis of important core data model calculations to ensure that all the components of those structures are at least "touched" during diff calculation.
- For developers only, there are 2 new build targets: `install-dev` and
  `install-brew`. These allow developers on a Mac to quickly switch between having
  a personal dev build, or the latest release from homebrew installed locally.

### Fixed
- Operations that change more than one manifest will now be rejected with an
  error. We do not believe there are any such legitimate operations, and
  there's a storage anomoly that surfaces as multiple manifests changing at
  once which we hope this will correct.
- 'sous manifest get' wrongly returned YAML with all lower-cased field names.
  Now it correctly returns YAML with upper camel-cased field names.
  Note that this does not apply to map keys, only struct fields.
- Deployment processing wasn't properly waited on, which could cause problems.

## [0.5.12](//github.com/opentable/sous/compare/0.5.11...0.5.12)
### Fixed
- Issue where deployments constantly re-deployed due to spurious Startup.Timeout diff.

## [0.5.11](//github.com/opentable/sous/compare/0.5.10...0.5.11)
### Fixed
- Singularity now accepts changes to Startup options in manifest.
- Off-by-one error with Singularity deploy IDs, fixed in 0.5.9, re-introduced in
  0.5.10. Now includes better tests surrounding edge cases.

## [0.5.10](//github.com/opentable/sous/compare/0.5.9...0.5.10)
### Fixed
- Off-by-one error with long request IDs.
- Startup information not recovered from Singularity, so not compared for deployment.

## [0.5.9](//github.com/opentable/sous/compare/0.5.8...0.5.9)
### Fixed
- Long version strings resulted in Singularity deploy IDs longer than the max
  allowed length of 49 characters. Now they are always limited to 49.

## [0.5.8](//github.com/opentable/sous/compare/0.5.7...0.5.8)
### Fixed
- Now builds and runs on Go 1.8 (one small change to URL parsing broke Sous for go 1.8).
- New Startup configuration section in manifests now correctly round-trips via 'sous
  manifest get|set' and takes part in manifest diffs.

## [0.5.7](//github.com/opentable/sous/compare/0.5.6...0.5.7)
### Changed
- Images built with Sous get a pinning tag that now includes the timestamp of
  the build, so that multiple builds on a single revision won't clobber labesls
  and make images inaccessible.

## [0.5.6](//github.com/opentable/sous/compare/0.5.5...0.5.6)
### Fixed
- Sous server was unintentionally filtering out manifests with non-empty offsets or flavors.

## [0.5.5](//github.com/opentable/sous/compare/0.5.4...0.5.5)

### Fixed
- Resolution cycles allocate much less memory, which hopefully keeps the memory headroom of Sous much smaller over time.

## [0.5.4](//github.com/opentable/sous/compare/0.5.3...0.5.4)

### Added

- Sous server now returns CORS headers so that the Sous SPA (forthcoming) can consume its data.

### Fixed

- Crashing bug on GDM updates.

## [0.5.3](//github.com/opentable/sous/compare/0.5.2...0.5.3)

### Added
- Profiling endpoints, gated with a `server` flag, or the SOUS_PROFILING env variable.

### Fixed
- Environment variable defaults from cluster definitions
  no longer elide identical variables on manifests,
  which means that common values can be added to the defaults
  without undue concern for manifest environment variables.

## [0.5.2](//github.com/opentable/sous/compare/0.5.1...0.5.2)

### Added
- Extra debug logging about how build strategies are selected.
- Startup options in manifest to set healthcheck timeout and relative
  URI path of healthcheck endpoint.

### Changed
- Singularity RequestIDs are generated with a suffix of the MD5 sum of
  pre-slug data instead of a random UUID.
- Singularity RequestIDs are shortened to no longer include FQDN or
  organization of Git repo URL.

### Fixed
- Calls to `docker build` now have a `--pull` flag so that stale cached FROM
  images don't confuse builds.

## [0.5.1](//github.com/opentable/sous/compare/0.5.0...0.5.1)

### Fixed
- Singularity RequestIDs retrieved from Singularity are reused when updating deploys,
  instead of recomputing fresh unique ones each time.

### Minor
- Added a tool called "danger" to do review of PRs.

## [0.5.0](//github.com/opentable/sous/compare/0.4.1...0.5.0)

### Added
* Split image build strategy: support for using a build image to produce artifacts to be run
  in a separate deploy image.

### Changed
* Sous detects the tasks in its purview based on metadata it sets when the task
  is created, rather than inspecting request or deploy ids.

### Fixed
* Consequent to detecting tasks based on metadata,
  Sous's requests are now compatible
  with Singularity 0.14,
  and the resulting Mesos Task IDs are suitable to use as Kafka client ids.

## [0.4.1](//github.com/opentable/sous/compare/0.4.0...0.4.1)

### Fixed
- Status for updated deploys was being reported as if they were already stable.
  The stable vs. live statuses reported by the server each now have their own
  GDM snapshot so that this determination can be made properly.

## [0.4.0](//github.com/opentable/sous/compare/0.3.0...0.4.0)

### Added
- Conflicting GDM updates now retry, up to the number of deployments in their manifest.

### Changed
- Failed deploys to Singularity are now retried until they succeed or the GDM
  changes.

## [0.3.0](//github.com/opentable/sous/compare/0.2.1...0.3.0)

### Added
- Extra metadata tagged onto the Singularity deploys.
- `sous server` now treats its configured Docker registry as canonical, so
  that, e.g. regional mirrors can be used to reduce deploy latency.

### Changed

- Digested Docker image names no longer query the registry, which should reduce
  our requests count there.

## [0.2.1](//github.com/opentable/sous/compare/0.2.0...0.2.1)

### Added

- Adds Sous related-metadata to Singularity deploys for tracking and visibility purposes.

### Fixed

- In certain conditions, Sous would report a deploy as failed before it had completed.

## [0.2.0](//github.com/opentable/sous/compare/0.1.9...0.2.0) - 2017-03-06

### Added

- 'sous deploy' now returns a nonzero exit code when tasks for a deploy fail to start
  in Singularity. This makes it more suitable for unattended contexts like CD.

### Fixed

- Source locations with empty offsets and flavors no longer confuse 'sous plumbing status'.
  Previously 'sous plumbing status' (and 'sous deploy' which depends on it) were
  failing because they matched too many deployments when treating the empty
  offset as a wildcard. They now correctly treat it as a specific value.
- 'sous build' and 'sous deploy' previously appeared to hang when running long internal
  operations, they now inform the user there will be a wait.


## [0.1.9](//github.com/opentable/sous/compare/0.1.8...0.1.9) - 2017-02-16

### Added

- 'sous init -use-otpl-deploy' now supports flavors
  defined by otpl config directories in the `<cluster>.<flavor>` format.
  If there is a single flavor defined, behaviour is like before.
  Otherwise you may supply a -flavor flag to import configurations of a particular flavor.
- config.yaml now supports a new `User` field containing `Name` and `Email`.
  If set this info is sent to the server alongside all requests,
  and is used when committing state changes (as the --author flag).
- On first run (when there is no config file),
  and when a terminal is attached
  (meaning it's likely that a user is present),
  the user is prompted to provide their name and email address,
  and the URL of their local Sous server.
- `sous deploy`
  (and `sous plumbing status`)
  now await Singularity marking the indended deployment as active before returning.

### Fixed
- Deployment filters (which are used extensively) now treat "" dirs and flavors
  as real values, rather than wildcards.

## [0.1.8](//github.com/opentable/sous/compare/v0.1.7...0.1.8) - 2017-01-17

### Added
- 'sous init' -use-otpl-config now imports owners from singularity-request.json
- 'sous update' no longer requires -tag or -repo flags
  if they can be sniffed from the git repo context.
- Docs: Installation document added at doc/install.md

### Changed

- Logging, Server: Warn when artifacts are not resolvable.
- Logging: suppress full deployment diffs in debug (-d) mode,
  only print them in verbose -v mode.
- Sous Version outputs lines less than 80 characters long.

### Fixed

- Internal error caused by reading malformed YAML manifests resolved.
- SourceLocations now return more sensible parse errors when unmarshaling from JSON.
- Resolve errors now marshalled correctly by server.
- Server /status endpoint now returns latest status from AutoResolver rather than status at boot.

## [0.1.7](//github.com/opentable/sous/compare/v0.1.6...v0.1.7) 2017-01-19

### Added

- We are now able to easily release pre-built Mac binaries.
- Documentation about Sous' intended use for driving builds.
- Change in 'sous plumbing status' to support manifests that deploy to a subset of clusters.
- 'sous deploy' now waits by default until a deploy is complete.
  This makes it much more useful in unattended CI contexts.

### Changed

- Tweaks to Makefile and build process in general.

## [0.1.6](//github.com/opentable/sous/compare/v0.1.5...v0.1.6) 2017-01-19

Not documented.

## [0.1.5](//github.com/opentable/sous/compare/v0.1.4...v0.1.5) 2017-01-19

Not documented.

## [0.1.4](//github.com/opentable/sous/compare/v0.1.3...v0.1.4) 2017-01-19

Not documented.

## Sous 0.1

Sous 0.1 adds:
- A number of new features to the CLI.
  - `sous deploy` command (alpha)
  - `-flavor` flag, and support for flavors (see below)
  - `-source` flag which can be used instead of `-repo` and `-offset`
- Automatic migrations for the Docker image name cache.
- Consistent identifier parse and print round-tripping.
- Updates to various pieces of documentation.
- Nicer Singularity request names.

## Consistency

- Changes to the schema of the local Docker image name cache database no longer require user
  intervention and re-building the entire cache from source. Now, we track the schema, and
  migrate your cache as necessary.
- SourceIDs and SourceLocations now correctly round-trip from parse to string and back again.
- SourceLocations now have a single parse method, so we always get the same results and/or errors.
- We somehow abbreviated "Actual Deployment Set" "ADC" ?! That's fixed, we're now using "ADS".

### CLI

#### New command `sous deploy` (alpha)

Is intended to provide a hook for deploying single applications from a CI context.
Right now, this command works with a local GDM, modifying it, and running rectification
locally.
Over time, we will migrate how this command works whilst maintaining its interface and
semantics.
(The intention is that eventually 'sous deploy' will work by making an API call and
allowing the server to handle updating the GDM and rectifying.)

#### New flag `-flavor`

Actually, this is more than a flag, it affects the underlying data model, and the way
we think about how deployments are grouped.

Previously, Sous enabled at most a single deployment configuration per SourceLocation
per cluster. This model covers 90% of our use cases at OpenTable, but there are
exceptions.

We added "flavor" as a core concept in Sous, which allows multiple different deployment
configurations to be defined for a single codebase (SourceLocation) in each cluster. We
don't expect this feature to be used very much, but in those cases where configuration
needs to be more granular than per cluster, you now have that option available.

All commands that accept the `-source` flag (and/or the `-repo` and `-offset` flags) now
also accept the `-flavor` flag. Flavor is intended to be a short string made of
alphanumerics and possibly a hyphen, although we are not yet validating this string.
Each `-flavor` of a given `-source` is treated as a separate application, and has its
own manifest, allowing that application to be configured globally by a single manifest,
just like any other.

To create a new flavored application, you need to `sous init` with a `-flavor` flag. E.g.:

    sous init -flavor orange

From inside a repository would initiate a flavored manifest for that repo. Further calls
to `sous update`, `sous deploy`, etc, need to also specify the flavor `orange` to
work with that manifest. You can add an arbitrary number of flavors per SourceLocation,
and using a flavored manifest does not preclude you from also using a standard manifest
with no explicit flavor.

#### New flag `-source`

The `-source` flag is intended to be a replacement for the `-repo` and
`-offset` combination, for use in development environments. Note that we do not have
any plans to remove `-repo` and `-offset` since they may still be useful, especially
in scripting environments.

Source allows you to specify your SourceLocation in a single flag.
Source also performs additional validation,
ensuring that the source you pass can be handled by Sous end-to-end.
At present, that
means the repository must be a GitHub-based, in the form:

    github.com/<user>/<repo>

If your source code is not based in the root of the repository, you can add the offset
by separating it with a comma, e.g.:

    github.com/<user>/<repo>,<offset>

Because GitHub repository paths have a fixed format that Sous understands, you can
optionally use a slash instead of a comma, so the following is equivalent:

    github.com/<user>/<repo>/<offset>

(and offset can itself contain slashes if necessary, just like before).

### Documentation

We have made various documentation improvements, but there are definitely some that are
still out of date, which we will look to resolve in the coming weeks. Improvements made
in this release include:

- Better description of networking setup for Singularity deployments.
- Update to the deployment workflow documentation.
- Some fixes to the getting started document.

### Singularity request names

Up until now, Singularity request names looked something like this:

    github.comopentablereponameclustername

Which is not a great user experience, and has a large chance of causing naming collisions.
This version of Sous changes these names to use the form:

    <SourceLocation>:<Flavor>:<ClusterName>

E.g. for a simple repo with no offset or flavor, it looks like this:

    github.com>opentable>sous::cluster-name

With an offset and flavor, it expands to something like this:

    github.com>opentable>sous,offset:flavor-name:cluster-name


### Other

There have been numerous other small tweaks and fixes, mostly at code level to make our
own lives easier. We are also conscientiously working on improving test coverage, and this
cycle hit 54%, we expect to see that rise quickly now that we fail CI when it falls. You
can track test coverage at https://codecov.io/gh/opentable/sous.

For more gory detail, check out the [full list of commits between 0.0.1 and 0.1](https://github.com/opentable/sous/compare/v0.0.1...v0.1).<|MERGE_RESOLUTION|>--- conflicted
+++ resolved
@@ -10,12 +10,8 @@
 
 ### Added
 * CLI: If no image is present in runspec, return a fatal flaw in build.
-<<<<<<< HEAD
+* Server: adding duplex state storage, to keep DB in sync until ready to switch over
 * Server: Update logging to a more structured format, singularity package also
-=======
-* Server: adding duplex state storage, to keep DB in sync until ready to switch over
-* Server: Update logging to a more structured format
->>>>>>> 096ee09d
 
 ### Changed
 * All: error parsing repo from SourceLocation now more informative.
