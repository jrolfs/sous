# Sous Changelog

All notable changes to this project will be documented in this file.

The format is based on [Keep a Changelog](http://keepachangelog.com/)
and this project adheres to [Semantic Versioning](http://semver.org/)
with respect to its command line interface and HTTP interface.

## [Unreleased](//github.com/opentable/sous/compare/0.5.32...HEAD)
<<<<<<< HEAD
### Fixed
- Server: Flavor metadata wasn't being pulled back into the ADS during rectify, which led to bad behaviors in deploy.
=======
### Added
- Structured logging. Default logging will be structured (and colorful!)
  because of using logrus. Configuration should allow delivery of metrics to
  graphite and log entries to ELK.
>>>>>>> cf27378c

## [0.5.32](//github.com/opentable/sous/compare/0.5.31...0.5.32)
### Changed
- Developer: Refactors of filters and logging. Mostly to the good.

### Fixed
- Client: `sous build` for split containers was adding a path component,
  which broke the resulting deploy container.

## [0.5.31](//github.com/opentable/sous/compare/0.5.30...0.5.31)
### Fixed
- Client: `sous init` defaults resources correctly in the absence of other input.
## [0.5.30](//github.com/opentable/sous/compare/0.5.29...0.5.30)
### Fixed
- Client: certain commands were missing DI for a particular value. These are
  fixed, and tests added for the omission.
- Client: new values for optional fields no longer elided on `manifest set` -
  if the value was missing, the new value would be silently dropped.

## [0.5.29](//github.com/opentable/sous/compare/0.5.28...0.5.29)
### Changed
- Developer: DI system no longer used on a per-request basis.

## [0.5.28](//github.com/opentable/sous/compare/0.5.27...0.5.28)
### Fixed
- Client & Server: rework of DI to contain scope of variable assignment,
  and retain scope from CLI invocation to server.
- Client: multiple target builds weren't getting their offsets recorded correctly.
- Developer: dependency injection provider now an injected dependency of the CLI object.

## [0.5.27](//github.com/opentable/sous/compare/0.5.26...0.5.27)
### Fixed
- Client: omitting query params on update.
- Client: Failed to merge maps to null values (which came from original JSON).

## [0.5.26](//github.com/opentable/sous/compare/0.5.25...0.5.26)
### Fixed
- Client: using wrong name for the /manifest endpoint

## [0.5.25](//github.com/opentable/sous/compare/0.5.24...0.5.25)
### Fixed
- Client: simple dockerfile builds were crashing

## [0.5.24](//github.com/opentable/sous/compare/0.5.23...0.5.24)
### Fixed
- Client: the `sous manifest get` and `set` commands correctly accept a `-flavor` switch.

## [0.5.23](//github.com/opentable/sous/compare/0.5.22...0.5.23)
### Added:
- Client: Split buildpacks can now provide a list of targets,
  and produce all their build products in one `sous build`.
### Changed:
- Client: Client commands now have a "local server" available if no server is
  configurated. This is the start of the path to using HTTP client/server
  interactions for everything, as opposed to strategizing storage modules.

## [0.5.22](//github.com/opentable/sous/compare/0.5.21...0.5.22)
### Fixed
- Server: Validation checks didn't consider default values.

## [0.5.21](//github.com/opentable/sous/compare/0.5.20...0.5.21)
### Added
- Server: Startup field "SkipCheck" added - rather than omitting a
  healthcheck URI, services must set this field `true` in order to signal that
  they don't make use of a "ready" endpoint.
- Server: Full set of Singularity 0.15 HealthcheckOptions now supported.
  Previous field names on Startup retained for compatibility,
  although there may be nuanced changes in how they're interpreted
  (because Singularity no longer supports the old version.)
- Server: Logging extended to collect metrics.
- Server: Metrics exposed on an HTTP endpoint.
- Developer: LogSet extracted to new util/logging package, some refiguring of
  the types and interfaces there with an eye to pulling in a structured logger.
- Client: Command `sous plunbing normalizegdm` is a utility to round-trip the
  Sous storage format. With luck, running this command after manual changes to
  the GDM repo will correct false conflicts.
### Changed
- Server: Startup DeployConfig part fields now have cluster-based default
  values. (These should be configued in the GDM before this version is
  deployed!)
  Most notably, the CheckReadyProtocol needs a default ("HTTP" or "HTTPS")
  because Singularity validates the value on its side.

## [0.5.20](//github.com/opentable/sous/compare/0.5.19...0.5.20)
### Fixed
- Client: `sous deploy` wasn't recognizing its version if there was a prefix supplied.

## [0.5.19](//github.com/opentable/sous/compare/0.5.18...0.5.19)

Only changes in this release are related to deployment.

### Fixed
- Developer: deployment key changed to a machine account.
## [0.5.18](//github.com/opentable/sous/compare/0.5.16...0.5.18)
### Added
- Client: `sous query clusters` will enumerate all the logical clusters sous currently handles, for ease of manifest editing and deployment.

### Changed
- Developer: Makefile directives to build a Sous .deb and upload it to an Artifactory server.
- Server: /gdm now sets Etag header based on current revision of the GDM. Clients attempting
  to update with a stale Etag will have update rejected appropriately.
- Server: Updated Singularity API consumer to work with Singularity v0.15.

### Fixed
- Client: Increased buffer size in shell to handle super-long tokens.
- Client: Conflicting updates to the same manifest now fail appropriately (e.g. during 'sous deploy').
  This should mean better performance when running 'sous deploy' concurrently on the same manifest,
  as conflicting updates won't require multiple passes to resolve.


## [0.5.17]
__(extra release because of mechanical difficulties)__

## [0.5.16](//github.com/opentable/sous/compare/0.5.15...0.5.16)
- Fixed prefixed versions for update and deploy. At this point, git "package" tags should work everywhere they're used.

## [0.5.15](//github.com/opentable/sous/compare/0.5.14...0.5.15)
### Changed
- Panics during rectify print the stack trace along with the error message in the logs.
  Previously the stack trace was printed earlier in the log, making correlation
  difficult.
- Server: All read/write access to the GDM now serialised.
  This is to partially address and issue where concurrent calls to 'sous deploy'
  could result in one of them finishing in the ResolveNotIntended state.

### Fixed
- Client: 'sous build' was failing when using a semver tag with a non-numeric prefix.
  Validation logic is now shared, so 'sous build' succeeds with these tags.
- Non-destructive updates: clients won't clobber fields in the API they don't recognize. Result should be more stable, less coupled client-server relationship.

## [0.5.14](//github.com/opentable/sous/compare/0.5.13...0.5.14)

### Fixed
- A change to the Singularity API was breaking JSON unmarshaling. We now handle those errors as a "malformed" request - i.e. not Sous's to manage.

## [0.5.13](//github.com/opentable/sous/compare/0.5.12...0.5.13)

### Added
- Git tags with a non-numeric prefix and a semver suffix (e.g. 'release-1.2.3' or 'v2.3.4')
  are now considered a "semver" tag, and Sous will extract the version from them.
- Static analysis of important core data model calculations to ensure that all the components of those structures are at least "touched" during diff calculation.
- For developers only, there are 2 new build targets: `install-dev` and
  `install-brew`. These allow developers on a Mac to quickly switch between having
  a personal dev build, or the latest release from homebrew installed locally.

### Fixed
- Operations that change more than one manifest will now be rejected with an
  error. We do not believe there are any such legitimate operations, and
  there's a storage anomoly that surfaces as multiple manifests changing at
  once which we hope this will correct.
- 'sous manifest get' wrongly returned YAML with all lower-cased field names.
  Now it correctly returns YAML with upper camel-cased field names.
  Note that this does not apply to map keys, only struct fields.
- Deployment processing wasn't properly waited on, which could cause problems.

## [0.5.12](//github.com/opentable/sous/compare/0.5.11...0.5.12)
### Fixed
- Issue where deployments constantly re-deployed due to spurious Startup.Timeout diff.

## [0.5.11](//github.com/opentable/sous/compare/0.5.10...0.5.11)
### Fixed
- Singularity now accepts changes to Startup options in manifest.
- Off-by-one error with Singularity deploy IDs, fixed in 0.5.9, re-introduced in
  0.5.10. Now includes better tests surrounding edge cases.

## [0.5.10](//github.com/opentable/sous/compare/0.5.9...0.5.10)
### Fixed
- Off-by-one error with long request IDs.
- Startup information not recovered from Singularity, so not compared for deployment.

## [0.5.9](//github.com/opentable/sous/compare/0.5.8...0.5.9)
### Fixed
- Long version strings resulted in Singularity deploy IDs longer than the max
  allowed length of 49 characters. Now they are always limited to 49.

## [0.5.8](//github.com/opentable/sous/compare/0.5.7...0.5.8)
### Fixed
- Now builds and runs on Go 1.8 (one small change to URL parsing broke Sous for go 1.8).
- New Startup configuration section in manifests now correctly round-trips via 'sous
  manifest get|set' and takes part in manifest diffs.

## [0.5.7](//github.com/opentable/sous/compare/0.5.6...0.5.7)
### Changed
- Images built with Sous get a pinning tag that now includes the timestamp of
  the build, so that multiple builds on a single revision won't clobber labesls
  and make images inaccessible.

## [0.5.6](//github.com/opentable/sous/compare/0.5.5...0.5.6)
### Fixed
- Sous server was unintentionally filtering out manifests with non-empty offsets or flavors.

## [0.5.5](//github.com/opentable/sous/compare/0.5.4...0.5.5)

### Fixed
- Resolution cycles allocate much less memory, which hopefully keeps the memory headroom of Sous much smaller over time.

## [0.5.4](//github.com/opentable/sous/compare/0.5.3...0.5.4)

### Added

- Sous server now returns CORS headers so that the Sous SPA (forthcoming) can consume its data.

### Fixed

- Crashing bug on GDM updates.

## [0.5.3](//github.com/opentable/sous/compare/0.5.2...0.5.3)

### Added
- Profiling endpoints, gated with a `server` flag, or the SOUS_PROFILING env variable.

### Fixed
- Environment variable defaults from cluster definitions
  no longer elide identical variables on manifests,
  which means that common values can be added to the defaults
  without undue concern for manifest environment variables.

## [0.5.2](//github.com/opentable/sous/compare/0.5.1...0.5.2)

### Added
- Extra debug logging about how build strategies are selected.
- Startup options in manifest to set healthcheck timeout and relative
  URI path of healthcheck endpoint.

### Changed
- Singularity RequestIDs are generated with a suffix of the MD5 sum of
  pre-slug data instead of a random UUID.
- Singularity RequestIDs are shortened to no longer include FQDN or
  organization of Git repo URL.

### Fixed
- Calls to `docker build` now have a `--pull` flag so that stale cached FROM
  images don't confuse builds.

## [0.5.1](//github.com/opentable/sous/compare/0.5.0...0.5.1)

### Fixed
- Singularity RequestIDs retrieved from Singularity are reused when updating deploys,
  instead of recomputing fresh unique ones each time.

### Minor
- Added a tool called "danger" to do review of PRs.

## [0.5.0](//github.com/opentable/sous/compare/0.4.1...0.5.0)

### Added
* Split image build strategy: support for using a build image to produce artifacts to be run
  in a separate deploy image.

### Changed
* Sous detects the tasks in its purview based on metadata it sets when the task
  is created, rather than inspecting request or deploy ids.

### Fixed
* Consequent to detecting tasks based on metadata,
  Sous's requests are now compatible
  with Singularity 0.14,
  and the resulting Mesos Task IDs are suitable to use as Kafka client ids.

## [0.4.1](//github.com/opentable/sous/compare/0.4.0...0.4.1)

### Fixed
- Status for updated deploys was being reported as if they were already stable.
  The stable vs. live statuses reported by the server each now have their own
  GDM snapshot so that this determination can be made properly.

## [0.4.0](//github.com/opentable/sous/compare/0.3.0...0.4.0)

### Added
- Conflicting GDM updates now retry, up to the number of deployments in their manifest.

### Changed
- Failed deploys to Singularity are now retried until they succeed or the GDM
  changes.

## [0.3.0](//github.com/opentable/sous/compare/0.2.1...0.3.0)

### Added
- Extra metadata tagged onto the Singularity deploys.
- `sous server` now treats its configured Docker registry as canonical, so
  that, e.g. regional mirrors can be used to reduce deploy latency.

### Changed

- Digested Docker image names no longer query the registry, which should reduce
  our requests count there.

## [0.2.1](//github.com/opentable/sous/compare/0.2.0...0.2.1)

### Added

- Adds Sous related-metadata to Singularity deploys for tracking and visibility purposes.

### Fixed

- In certain conditions, Sous would report a deploy as failed before it had completed.

## [0.2.0](//github.com/opentable/sous/compare/0.1.9...0.2.0) - 2017-03-06

### Added

- 'sous deploy' now returns a nonzero exit code when tasks for a deploy fail to start
  in Singularity. This makes it more suitable for unattended contexts like CD.

### Fixed

- Source locations with empty offsets and flavors no longer confuse 'sous plumbing status'.
  Previously 'sous plumbing status' (and 'sous deploy' which depends on it) were
  failing because they matched too many deployments when treating the empty
  offset as a wildcard. They now correctly treat it as a specific value.
- 'sous build' and 'sous deploy' previously appeared to hang when running long internal
  operations, they now inform the user there will be a wait.


## [0.1.9](//github.com/opentable/sous/compare/0.1.8...0.1.9) - 2017-02-16

### Added

- 'sous init -use-otpl-deploy' now supports flavors
  defined by otpl config directories in the `<cluster>.<flavor>` format.
  If there is a single flavor defined, behaviour is like before.
  Otherwise you may supply a -flavor flag to import configurations of a particular flavor.
- config.yaml now supports a new `User` field containing `Name` and `Email`.
  If set this info is sent to the server alongside all requests,
  and is used when committing state changes (as the --author flag).
- On first run (when there is no config file),
  and when a terminal is attached
  (meaning it's likely that a user is present),
  the user is prompted to provide their name and email address,
  and the URL of their local Sous server.
- `sous deploy`
  (and `sous plumbing status`)
  now await Singularity marking the indended deployment as active before returning.

### Fixed
- Deployment filters (which are used extensively) now treat "" dirs and flavors
  as real values, rather than wildcards.

## [0.1.8](//github.com/opentable/sous/compare/v0.1.7...0.1.8) - 2017-01-17

### Added
- 'sous init' -use-otpl-config now imports owners from singularity-request.json
- 'sous update' no longer requires -tag or -repo flags
  if they can be sniffed from the git repo context.
- Docs: Installation document added at doc/install.md

### Changed

- Logging, Server: Warn when artifacts are not resolvable.
- Logging: suppress full deployment diffs in debug (-d) mode,
  only print them in verbose -v mode.
- Sous Version outputs lines less than 80 characters long.

### Fixed

- Internal error caused by reading malformed YAML manifests resolved.
- SourceLocations now return more sensible parse errors when unmarshaling from JSON.
- Resolve errors now marshalled correctly by server.
- Server /status endpoint now returns latest status from AutoResolver rather than status at boot.

## [0.1.7](//github.com/opentable/sous/compare/v0.1.6...v0.1.7) 2017-01-19

### Added

- We are now able to easily release pre-built Mac binaries.
- Documentation about Sous' intended use for driving builds.
- Change in 'sous plumbing status' to support manifests that deploy to a subset of clusters.
- 'sous deploy' now waits by default until a deploy is complete.
  This makes it much more useful in unattended CI contexts.

### Changed

- Tweaks to Makefile and build process in general.

## [0.1.6](//github.com/opentable/sous/compare/v0.1.5...v0.1.6) 2017-01-19

Not documented.

## [0.1.5](//github.com/opentable/sous/compare/v0.1.4...v0.1.5) 2017-01-19

Not documented.

## [0.1.4](//github.com/opentable/sous/compare/v0.1.3...v0.1.4) 2017-01-19

Not documented.

## Sous 0.1

Sous 0.1 adds:
- A number of new features to the CLI.
  - `sous deploy` command (alpha)
  - `-flavor` flag, and support for flavors (see below)
  - `-source` flag which can be used instead of `-repo` and `-offset`
- Automatic migrations for the Docker image name cache.
- Consistent identifier parse and print round-tripping.
- Updates to various pieces of documentation.
- Nicer Singularity request names.

## Consistency

- Changes to the schema of the local Docker image name cache database no longer require user
  intervention and re-building the entire cache from source. Now, we track the schema, and
  migrate your cache as necessary.
- SourceIDs and SourceLocations now correctly round-trip from parse to string and back again.
- SourceLocations now have a single parse method, so we always get the same results and/or errors.
- We somehow abbreviated "Actual Deployment Set" "ADC" ?! That's fixed, we're now using "ADS".

### CLI

#### New command `sous deploy` (alpha)

Is intended to provide a hook for deploying single applications from a CI context.
Right now, this command works with a local GDM, modifying it, and running rectification
locally.
Over time, we will migrate how this command works whilst maintaining its interface and
semantics.
(The intention is that eventually 'sous deploy' will work by making an API call and
allowing the server to handle updating the GDM and rectifying.)

#### New flag `-flavor`

Actually, this is more than a flag, it affects the underlying data model, and the way
we think about how deployments are grouped.

Previously, Sous enabled at most a single deployment configuration per SourceLocation
per cluster. This model covers 90% of our use cases at OpenTable, but there are
exceptions.

We added "flavor" as a core concept in Sous, which allows multiple different deployment
configurations to be defined for a single codebase (SourceLocation) in each cluster. We
don't expect this feature to be used very much, but in those cases where configuration
needs to be more granular than per cluster, you now have that option available.

All commands that accept the `-source` flag (and/or the `-repo` and `-offset` flags) now
also accept the `-flavor` flag. Flavor is intended to be a short string made of
alphanumerics and possibly a hyphen, although we are not yet validating this string.
Each `-flavor` of a given `-source` is treated as a separate application, and has its
own manifest, allowing that application to be configured globally by a single manifest,
just like any other.

To create a new flavored application, you need to `sous init` with a `-flavor` flag. E.g.:

    sous init -flavor orange

From inside a repository would initiate a flavored manifest for that repo. Further calls
to `sous update`, `sous deploy`, etc, need to also specify the flavor `orange` to
work with that manifest. You can add an arbitrary number of flavors per SourceLocation,
and using a flavored manifest does not preclude you from also using a standard manifest
with no explicit flavor.

#### New flag `-source`

The `-source` flag is intended to be a replacement for the `-repo` and
`-offset` combination, for use in development environments. Note that we do not have
any plans to remove `-repo` and `-offset` since they may still be useful, especially
in scripting environments.

Source allows you to specify your SourceLocation in a single flag.
Source also performs additional validation,
ensuring that the source you pass can be handled by Sous end-to-end.
At present, that
means the repository must be a GitHub-based, in the form:

    github.com/<user>/<repo>

If your source code is not based in the root of the repository, you can add the offset
by separating it with a comma, e.g.:

    github.com/<user>/<repo>,<offset>

Because GitHub repository paths have a fixed format that Sous understands, you can
optionally use a slash instead of a comma, so the following is equivalent:

    github.com/<user>/<repo>/<offset>

(and offset can itself contain slashes if necessary, just like before).

### Documentation

We have made various documentation improvements, but there are definitely some that are
still out of date, which we will look to resolve in the coming weeks. Improvements made
in this release include:

- Better description of networking setup for Singularity deployments.
- Update to the deployment workflow documentation.
- Some fixes to the getting started document.

### Singularity request names

Up until now, Singularity request names looked something like this:

    github.comopentablereponameclustername

Which is not a great user experience, and has a large chance of causing naming collisions.
This version of Sous changes these names to use the form:

    <SourceLocation>:<Flavor>:<ClusterName>

E.g. for a simple repo with no offset or flavor, it looks like this:

    github.com>opentable>sous::cluster-name

With an offset and flavor, it expands to something like this:

    github.com>opentable>sous,offset:flavor-name:cluster-name


### Other

There have been numerous other small tweaks and fixes, mostly at code level to make our
own lives easier. We are also conscientiously working on improving test coverage, and this
cycle hit 54%, we expect to see that rise quickly now that we fail CI when it falls. You
can track test coverage at https://codecov.io/gh/opentable/sous.

For more gory detail, check out the [full list of commits between 0.0.1 and 0.1](https://github.com/opentable/sous/compare/v0.0.1...v0.1).<|MERGE_RESOLUTION|>--- conflicted
+++ resolved
@@ -7,15 +7,13 @@
 with respect to its command line interface and HTTP interface.
 
 ## [Unreleased](//github.com/opentable/sous/compare/0.5.32...HEAD)
-<<<<<<< HEAD
-### Fixed
-- Server: Flavor metadata wasn't being pulled back into the ADS during rectify, which led to bad behaviors in deploy.
-=======
 ### Added
 - Structured logging. Default logging will be structured (and colorful!)
   because of using logrus. Configuration should allow delivery of metrics to
   graphite and log entries to ELK.
->>>>>>> cf27378c
+
+### Fixed
+- Server: Flavor metadata wasn't being pulled back into the ADS during rectify, which led to bad behaviors in deploy.
 
 ## [0.5.32](//github.com/opentable/sous/compare/0.5.31...0.5.32)
 ### Changed
