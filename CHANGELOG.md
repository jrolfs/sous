--- conflicted
+++ resolved
@@ -8,26 +8,22 @@
 
 ## [Unreleased](//github.com/opentable/sous/compare/0.5.20...HEAD)
 ### Added
-- Server: Startup field SkipChecks added - rather than omitting a
+- Server: Startup field "SkipCheck" added - rather than omitting a
   healthcheck URI, services must set this field `true` in order to signal that
   they don't make use of a "ready" endpoint.
-<<<<<<< HEAD
+- Server: Full set of Singularity 0.15 HealthcheckOptions now supported.
+  Previous field names on Startup retained for compatibility,
+  although there may be nuanced changes in how they're interpreted
+  (because Singularity no longer supports the old version.)
 - Server: Logging extended to collect metrics.
 - Server: Metrics exposed on an HTTP endpoint.
 - Developer: LogSet extracted to new util/logging package, some refiguring of
   the types and interfaces there with an eye to pulling in a structured logger.
 
-=======
-- Server: Full set of Singularity 0.15 HealthcheckOptions now supported.
-  Previous field names on Startup retained for compatibility,
-  although there may be nuanced changes in how they're interpreted
-  (because Singularity no longer supports the old version.)
->>>>>>> 4449f2d4
-### Changed
-- Server: Startup DeployConfig part fields now have
-  cluster-based default values.
-  (These should be configued in the GDM
-  before this version is deployed!)
+### Changed
+- Server: Startup DeployConfig part fields now have cluster-based default
+  values. (These should be configued in the GDM before this version is
+  deployed!)
   Most notably, the CheckReadyProtocol needs a default ("HTTP" or "HTTPS")
   because Singularity validates the value on its side.
 
