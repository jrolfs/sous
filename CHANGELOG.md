# Sous Changelog

All notable changes to this project will be documented in this file.

The format is based on [Keep a Changelog](http://keepachangelog.com/)
and this project adheres to [Semantic Versioning](http://semver.org/)
with respect to its command line interface and HTTP interface

## [Unreleased](//github.com/opentable/sous/compare/0.5.91...HEAD)
<<<<<<< HEAD
* Server: Postgres is now required for the server to operate.
* Both: SQLite is removed as a dependency of Sous.
=======
### Added
* Client: Deploy with zero instances will give a specific error message that you have zero instances
* Client: add -dev flag, at the moment just affects checking for local images
* Client: return a better message if manifestid wasn't found
>>>>>>> 1eddde48

## [0.5.91](//github.com/opentable/sous/compare/0.5.88...0.5.91)
### Added
* Client: Added a footer after command execution that if present, will display the request id that
  was passed in the header.


## [0.5.88](//github.com/opentable/sous/compare/0.5.87...0.5.88)
### Added
* Both: Sous commands that communicate with the server add a request ID header to trace the request.

### Changed
* Client: `sous init` now requires -kind flag which is either 'scheduled' or 'http-service'
* Client: error is returned if manifest set is sent a different source location
* All: don't log when status poller hasn't changed



## [0.5.86](//github.com/opentable/sous/compare/0.5.85...0.5.86)
### Added
* Client: `sous manifest edit` covers 90% of the manifest get/set use case, more easily.
* Server: more flexible, agile logging API.
* Server: logging API includes adding context fields to child loggers.
* All: updated to enable better running of tests in teamcity

### Changed
* Client: `sous deploy` and `sous newdeploy` now synonyms. Expect `sous newdeploy` to be removed.
* Client: Display more information in case timeout of sous newdeploy.  Also show Executor Message if failed deploy.
* Server: cleanups to logging output

## [0.5.85](//github.com/opentable/sous/compare/0.5.84...0.5.85)
### Added
* Server: Logging fields now pulled from generated logging.

## [0.5.84](//github.com/opentable/sous/compare/0.5.83...0.5.84)
### Fixed
* Server: badly formatted requests should no longer panic the HTTP client.

## [0.5.82](//github.com/opentable/sous/compare/0.5.81...0.5.82)

### Added
* Server: DB state operations are distributed over HTTP to their appropriate cluster.
* Client: add -force flag for newdeploy.  Defaults to false if not present, if true, no matter
  what GDM says, will submit to queue for deploy.

### Fixed
* Client: the flags for newdeploy were misleading. Updated flag parsing and error handling.

### Changed
* Server: Interactions with Singularity unified and simplified.
* All: Removed legacy Debug, Warn, Vomit logging infrastructure

## [0.5.78](//github.com/opentable/sous/compare/0.5.77...0.5.78)

### Added
* All: Add smoke test of the newdeploy cli
* All: Added docker run of posgtres and liquibase via task a go task executer

## [0.5.77](//github.com/opentable/sous/compare/0.5.76...0.5.77)

### Added
* Server: Single deployment rectification now waits for a reports a DeployState.
* Server: Single deployment name cache harvests - hopefully will further speed deployments.
* Server: pending state workaround for Singularity

### Fixed
* Server: /deploy-queue-item now returns correct queue position and Resolution field.
* Server: /single-deployment validation now correctly validates only after taking
  into consideration default values.
* Server: integration tests disregard failed deployments as blockers in certain cases
* Server: deployment operations are tracked by a UUID across API requests.

## [0.5.76](//github.com/opentable/sous/compare/0.5.72...0.5.76)

### Added
* CLI: sous newdeploy command: Much faster deployments. This will become
  the default 'sous deploy' after some real-world validation.
* Flaws describing problems with resource fields now get more context.
* Recording metrics for DB access (rows, time, errors)
* Server now accepts -autoresolver=false to disable to autoresolver.
* All: Added ability to add context to http requests
* Bugfixes for the newdeploy command

### Fixed
* Client: running `sous` from outside of git workspaces no longer results in
  a confusing Git error.
* Server: DB reading was omitting deployments without owners.

## [0.5.72](//github.com/opentable/sous/compare/0.5.71...0.5.72)

### Fixed
* PostgreSQL storage correctly retrieves arrays of healthcheck failure statuses
* Caught a race condition in the logging subsystem.

### Changed
* Log messages with `"@loglov3-otl": "sous-generic-v1"` field names changed:
  `fields` -> `sous-fields`, `types` -> `sous-types`, `ids` -> `sous-ids`,
  `id-values` -> `sous-id-values`.

### Added
* Server: PUT /single-deployment endpoint immediately adds a rectification
  to the queue and returns a link to monitor for completion.

## [0.5.71](//github.com/opentable/sous/compare/0.5.70...0.5.71)

### Added
* All: Updated cli, status_poller, client to start using structured logging

### Fixed
* Server: the PostgreSQL storage module successfully deduplicates proposed DB
  records generated from user input now.
* All: /all-deploy-queues returns correctly, with a somewhat different data format.

### Added
* Server: convert remainder of singularity package to generalmsg style logs

## [0.5.67](//github.com/opentable/sous/compare/0.5.66...0.5.67)

### Added
* All: Add truncated message that was supposed to go to logstash if it is found to error out from delivery to Kafka

## [0.5.66](//github.com/opentable/sous/compare/0.5.65...0.5.66)

### Added
* Server: Include connection string in db connection error log.
* Client: Add structured logging to status poller
* All: Create a new structured log that auto extracts IDs and stores in seperate fields for
  easier searching in logstash

### Changed
* All: Top-level global logger labeled "GLOBAL".
* All: Deployment builder, manifest get/set, StatusMiddleware, otplManifest now emits structured logs.
* CLI: When sous build fails due to no Dockerfile, error says exactly that.
* All: HTTP logging messages are at level "extra1" when successful

### Fixed
* All: Some formatted logs were incorrectly reporting missing values and were
  indiscriminately trying to render a single slice in the first format verb.
  Resolved so those logs format correctly.
* Server: postgres storage engine wasn't de-duplicating records as it parsed the GDM.

## [0.5.65](//github.com/opentable/sous/compare/0.5.63...0.5.65)

### Added
* Server: new endpoints /deploy-queues and /deploy-queue-item showing the
  list of all deployment queues and their lengths, and individual queue items
  respectively. /deploy-queue-item allows HTTP long-polling on the completion
  of a single rectification be providing the ?wait=true query parameter.
* Server: new endpoint /state/deployments allows cluster-specific updates to GDM.
* All: Default when testing, don't call recover when a log message fails to Deliver.
* CLI: Added timing information to report invocation message.
* All: Logging Reporter that allows allows semi flexible fields to be indexed.

## [0.5.63](//github.com/opentable/sous/compare/0.5.62...0.5.63)
### Added
* CLI: If no image is present in runspec, return a fatal flaw in build.
* Server: adding duplex state storage, to keep DB in sync until ready to switch over
* Server: Update logging to a more structured format: server, ext/singularity, resource, Generic Msg, handle_gdm, subpoller, volume, local_config, rest/client, disk_state_manager, router
* Server: A /health endpoint. For the time being, just a 200 and the running version of Sous.

### Changed
* All: error parsing repo from SourceLocation now more informative.
* Server: increased scoping of loggers - log entries should report their sources better.

### Fixed
* All: Data race in rectification queue.

## [0.5.62](//github.com/opentable/sous/compare/0.5.61...0.5.62)

### Added
* Server: If default log level is invalid, use Extreme level and print out a message.
* Logging: sous-diff-resolution logs include two new fields 'sous-diff-source-type' and
  'sous-diff-source-user', hard-coded to 'global rectifier' and 'unknown'.

### Fixed
* All: Setting a manifest with Owners field not alphabetically sorted no longer prevents updates
  to other manifests. (Owners are always stored in alphabetical order now.)
* Server: Kafka config validation now correctly checks if brokers were specified when Kafka is enabled.
* Server: Changing the Owners list now correctly causes the Singularity request to be updated.

## Internal
* Server: Storage module for Postgres uses placeholders correctly. As yet, not connected up.

## [0.5.61](//github.com/opentable/sous/compare/0.5.60...0.5.61)

### Added
* Server: Ability to load sous sibiling urls from environment variable

## [0.5.60](//github.com/opentable/sous/compare/0.5.59...0.5.60)

This release contains internal changes only; external behaviour is unmodified.
See [the set of commits in this release](//github.com/opentable/sous/compare/0.5.59...0.5.60)
for details of developer-facing changes.

## [0.5.59](//github.com/opentable/sous/compare/0.5.58...0.5.59)
### Fixed
* Server: Docker repository HTTP metrics collected and logged.
* Server: Sizes of *response* bodies logged and reported to Graphite.
* Server: Backtrace on HTTP logging excludes our libraries.

## [0.5.58](//github.com/opentable/sous/compare/0.5.57...0.5.58)

### Added
* Server: HTTP client requests to Singularity log to Kafka
* Server: HTTP client requests to the Docker registry log to Kafka
* Server: HTTP server responses log to Kafka
* Server: Additional metrics reported per request kind, per host and per kind,host pair.

## [0.5.57](//github.com/opentable/sous/compare/0.5.56...0.5.57)
### Fixed
* CLI + Server: No longer panics when printing a nil Deployment.

* Server: Profiling configuration - accepts SOUS_PROFILING environment variable correctly.

### Changed
* Developer: Server action extracted.

## [0.5.56](//github.com/opentable/sous/compare/0.5.55...0.5.56)
### Fixed
* CLI: No longer panics under normal operation (e.g. when trying to run 'sous deploy'
  outside of a git repo, or when server connection fails etc).
* CLI + Server: Logging goes to Kafka and Graphite when configured to again.

## [0.5.55](//github.com/opentable/sous/compare/0.5.54...0.5.55)
### Changed
* CLI: Quieter output for local operators. Previously many log messages were
  emitted to stderr which made CLI use difficult due to information overload.

### Fixed
* CLI: -s -q -v and -d (silent, quiet, verbose, and debug) flags now set the
  logging level appropriately. You'll now see a lot more output when using
  -d and -v flags, and only critical errors from -s, critical and console output
  from -q.

## [0.5.54](//github.com/opentable/sous/compare/0.5.53...0.5.54)
### Added
* All: a Schedule field on Manifests, which should publish to Singularity to allow for scheduled tasks.

### Fixed
* All: a bug in the Kafka subcomponent meant that the reverse sense was being applied to log entries.
  Furthermore, the severity was wrong, and the messages were being omitted.

## [0.5.53](//github.com/opentable/sous/compare/0.5.52...0.5.53)

### Fixed
* Server: the resolve complete message is properly emitted and produces stats

## [0.5.52](//github.com/opentable/sous/compare/0.5.51...0.5.52)

### Changed
* All: Logging to Kafka no longer goes through logrus.

### Added
* Client: console output related to deploys. Reports the number of instances
  intended, and reflects the successfully deployed source ID and target
  cluster.

## [0.5.51](//github.com/opentable/sous/compare/0.5.50...0.5.51)

### Added
* Server: max concurrent HTTP requests per Singularity server now configurable
  using `MaxHTTPConcurrencySingularity` in config file or
  `MAX_HTTP_CONCURRENCY_SINGULARITY` env var. Default is 10 was previously
  hard-coded to 10, so this is an opt-in change.

### Changed
* All: some logging behaviors - there may be more output than we'd like
* All: logging - capture the CLI output to Kafka, test that diff logs are generated.
* All: backtrace selection more accurate (i.e. the reported source of log entries is generally where they're actually reported)

## [0.5.50](//github.com/opentable/sous/compare/0.5.49...0.5.50)
### Fixed
* All: log entries weren't conforming to the requirements of our schemas.

## [0.5.49](//github.com/opentable/sous/compare/0.5.48...0.5.49)
### Fixed
* Server: at least one botched log message type has been caught and corrected.

### Added
* Client: more descriptive output from 'sous deploy' and 'sous update' commands.

## [0.5.48](//github.com/opentable/sous/compare/0.5.47...0.5.48)

### Fixed
* Erroneous output on stdout breaking some cli consumers.


## [0.5.47](//github.com/opentable/sous/compare/0.5.46...0.5.47)

### Fixed
Both: DI interaction causing panic on boot.

## [0.5.46](//github.com/opentable/sous/compare/0.5.44...0.5.46)

### Added
* Client: a separate status for "API requests are broken".
* Client: many new log messages during `sous update`, `sous deploy` and `sous plumbing status`.
* Client: general log message for start and end of command execution.

### Fixed
* Client: a panic would occur if the remote server wasn't available or responded with a 500.
* Attempting to fix invalid config using 'sous config' was not possible because we
  were validating config as a precondition to executing the command. We now only
  validate config for commands that rely on a valid config, so 'sous config' can be
  used to correct issues.

## [0.5.44](//github.com/opentable/sous/compare/0.5.43...0.5.44)

### Fixed

* Server: diff messages could panic when logging them if the diff didn't resolve correctly.
* All: logging panics would crash the app.
* Client: 'sous deploy' now waits for a complete resolution to take place before
  reporting failure. This avoids a race condition where earlier failures could
  be misreported as failures with the current deployment.
* Client: 'sous deploy' now bails out if no changes are detected after the present
  resolve cycle has completed, or if the latest version in the GDM does not match that
  expected. This solves an issue where deployments would appear to hang for a long time
  and eventually fail with a confusing error message, often due to conflicting updates.

## [0.5.43](//github.com/opentable/sous/compare/0.5.42...0.5.43)

### Added
* Server: deployment diffs are now logged as structured messages.
* Client: `sous init` command now has `-dryrun` flag, so you can generate a manifest
  without sending it to the server. This flag interacts with the `-flavor`,
  `-use-otpl-deploy` and `-ignore-otpl-deploy` flags as well, so you can check sous'
  intentions in all these scenarios without accidentally creating manifests you don't want.

### Fixed
* Server: Changing Startup.SkipCheck now correctly results in a re-deploy with the
  updated value.
* Client: commands 'sous deploy', 'sous manifest get' and 'sous manifest set' now receive the correct auto-detected offset
  so you no longer require the -offset flag in most cases (unless you need to override it).

## [0.5.42](//github.com/opentable/sous/compare/0.5.41...0.5.42)
### Fixed
* All: Graphite output was like `sous.sous.ci.sfautoresolver.fullcycle-duration.count`, now `sous.ci.sf.auto...`

## [0.5.41](//github.com/opentable/sous/compare/0.5.40...0.5.41)

### Fixed

* All: ot_* fields are actually populated - also instance-no
* All: metrics are scoped to env and region so that multiple sous instances don't
  clobber each other's metrics.
* All: component-id refers to the whole "sous" application; scoped loggers goes in logger-name

## [0.5.40](//github.com/opentable/sous/compare/0.5.39...0.5.40)

### Fixed

* Server: mismatches with logging schemas

## [0.5.39](//github.com/opentable/sous/compare/0.5.38...0.5.39)

### Fixed
* Server: logging configuration actually gets applied,
  so we can get graphite and kafka feeds.
* Server: Various places that log entries were tweaked to conform to ELK schema.

## [0.5.38](//github.com/opentable/sous/compare/0.5.37...0.5.38)

### Fixed
* All: restores -d and -v flags

## [0.5.37](//github.com/opentable/sous/compare/0.5.36...0.5.37)

### Fixed
* All: Cloned DI providers ("psyringe") were resulting in 2+ NameCaches, and
  uncontrolled access to the Docker registry cachce DB. A race condition led to
  errors that prevented deployment of Sous, and then blocked use of the CLI
  client. A stopgap was set up to force a NameCache to be provided early.

## [0.5.36](//github.com/opentable/sous/compare/0.5.35...0.5.36)

### Fixed
- Client: If only one otpl config found with no flavor, and a flavor is specified the found config was used.
- Client: If only one otpl config found for only one flavor, and no flavor or different flavor specified the found config was used.
- Client: `sous plumbing normalizegdm` broke the DI rules and added
  `DryrunNeither` an extra time, which led to a panic.
- Server: Initial database grooming had a race condition. Solved by ensuring NameCache is singular.

### Changed
- Client: Improve testability of default OT_ENV_FLAVOR logic and test.

## [0.5.35](//github.com/opentable/sous/compare/0.5.34...0.5.35)

### Fixed
- Client and server: various logging output is clearer and more correct.
- Client: Flavor flag wasn't being passed to otpl deploy logic.
- Client: Panic when setting OT_ENV_FLAVOR env variable if Env was unset.

## [0.5.34](//github.com/opentable/sous/compare/0.5.33...0.5.34)
### Added
- Client: When calling `sous init -flavor X` automatically add OT_ENV_FLAVOR value to the Env variables

### Fixed
- Client: `sous init -use-otpl-deploy` wasn't handling flavors properly.
- Client: `sous init -ignore-otpl-deploy` caused panic.
- Server: Logging wasn't being properly initialized and crashed on boot.

## [0.5.33](//github.com/opentable/sous/compare/0.5.32...0.5.33)
### Added
- Structured logging. Default logging will be structured (and colorful!)
  because of using logrus. Configuration should allow delivery of metrics to
  graphite and log entries to ELK.

### Fixed
- Server: Flavor metadata wasn't being pulled back into the ADS during rectify, which led to bad behaviors in deploy.

## [0.5.32](//github.com/opentable/sous/compare/0.5.31...0.5.32)
### Changed
- Developer: Refactors of filters and logging. Mostly to the good.

### Fixed
- Client: `sous build` for split containers was adding a path component,
  which broke the resulting deploy container.

## [0.5.31](//github.com/opentable/sous/compare/0.5.30...0.5.31)
### Fixed
- Client: `sous init` defaults resources correctly in the absence of other input.
## [0.5.30](//github.com/opentable/sous/compare/0.5.29...0.5.30)
### Fixed
- Client: certain commands were missing DI for a particular value. These are
  fixed, and tests added for the omission.
- Client: new values for optional fields no longer elided on `manifest set` -
  if the value was missing, the new value would be silently dropped.

## [0.5.29](//github.com/opentable/sous/compare/0.5.28...0.5.29)
### Changed
- Developer: DI system no longer used on a per-request basis.

## [0.5.28](//github.com/opentable/sous/compare/0.5.27...0.5.28)
### Fixed
- Client & Server: rework of DI to contain scope of variable assignment,
  and retain scope from CLI invocation to server.
- Client: multiple target builds weren't getting their offsets recorded correctly.
- Developer: dependency injection provider now an injected dependency of the CLI object.

## [0.5.27](//github.com/opentable/sous/compare/0.5.26...0.5.27)
### Fixed
- Client: omitting query params on update.
- Client: Failed to merge maps to null values (which came from original JSON).

## [0.5.26](//github.com/opentable/sous/compare/0.5.25...0.5.26)
### Fixed
- Client: using wrong name for the /manifest endpoint

## [0.5.25](//github.com/opentable/sous/compare/0.5.24...0.5.25)
### Fixed
- Client: simple dockerfile builds were crashing

## [0.5.24](//github.com/opentable/sous/compare/0.5.23...0.5.24)
### Fixed
- Client: the `sous manifest get` and `set` commands correctly accept a `-flavor` switch.

## [0.5.23](//github.com/opentable/sous/compare/0.5.22...0.5.23)
### Added:
- Client: Split buildpacks can now provide a list of targets,
  and produce all their build products in one `sous build`.
### Changed:
- Client: Client commands now have a "local server" available if no server is
  configurated. This is the start of the path to using HTTP client/server
  interactions for everything, as opposed to strategizing storage modules.

## [0.5.22](//github.com/opentable/sous/compare/0.5.21...0.5.22)
### Fixed
- Server: Validation checks didn't consider default values.

## [0.5.21](//github.com/opentable/sous/compare/0.5.20...0.5.21)
### Added
- Server: Startup field "SkipCheck" added - rather than omitting a
  healthcheck URI, services must set this field `true` in order to signal that
  they don't make use of a "ready" endpoint.
- Server: Full set of Singularity 0.15 HealthcheckOptions now supported.
  Previous field names on Startup retained for compatibility,
  although there may be nuanced changes in how they're interpreted
  (because Singularity no longer supports the old version.)
- Server: Logging extended to collect metrics.
- Server: Metrics exposed on an HTTP endpoint.
- Developer: LogSet extracted to new util/logging package, some refiguring of
  the types and interfaces there with an eye to pulling in a structured logger.
- Client: Command `sous plunbing normalizegdm` is a utility to round-trip the
  Sous storage format. With luck, running this command after manual changes to
  the GDM repo will correct false conflicts.
### Changed
- Server: Startup DeployConfig part fields now have cluster-based default
  values. (These should be configued in the GDM before this version is
  deployed!)
  Most notably, the CheckReadyProtocol needs a default ("HTTP" or "HTTPS")
  because Singularity validates the value on its side.

## [0.5.20](//github.com/opentable/sous/compare/0.5.19...0.5.20)
### Fixed
- Client: `sous deploy` wasn't recognizing its version if there was a prefix supplied.

## [0.5.19](//github.com/opentable/sous/compare/0.5.18...0.5.19)

Only changes in this release are related to deployment.

### Fixed
- Developer: deployment key changed to a machine account.
## [0.5.18](//github.com/opentable/sous/compare/0.5.16...0.5.18)
### Added
- Client: `sous query clusters` will enumerate all the logical clusters sous currently handles, for ease of manifest editing and deployment.

### Changed
- Developer: Makefile directives to build a Sous .deb and upload it to an Artifactory server.
- Server: /gdm now sets Etag header based on current revision of the GDM. Clients attempting
  to update with a stale Etag will have update rejected appropriately.
- Server: Updated Singularity API consumer to work with Singularity v0.15.

### Fixed
- Client: Increased buffer size in shell to handle super-long tokens.
- Client: Conflicting updates to the same manifest now fail appropriately (e.g. during 'sous deploy').
  This should mean better performance when running 'sous deploy' concurrently on the same manifest,
  as conflicting updates won't require multiple passes to resolve.


## [0.5.17]
__(extra release because of mechanical difficulties)__

## [0.5.16](//github.com/opentable/sous/compare/0.5.15...0.5.16)
- Fixed prefixed versions for update and deploy. At this point, git "package" tags should work everywhere they're used.

## [0.5.15](//github.com/opentable/sous/compare/0.5.14...0.5.15)
### Changed
- Panics during rectify print the stack trace along with the error message in the logs.
  Previously the stack trace was printed earlier in the log, making correlation
  difficult.
- Server: All read/write access to the GDM now serialised.
  This is to partially address and issue where concurrent calls to 'sous deploy'
  could result in one of them finishing in the ResolveNotIntended state.

### Fixed
- Client: 'sous build' was failing when using a semver tag with a non-numeric prefix.
  Validation logic is now shared, so 'sous build' succeeds with these tags.
- Non-destructive updates: clients won't clobber fields in the API they don't recognize. Result should be more stable, less coupled client-server relationship.

## [0.5.14](//github.com/opentable/sous/compare/0.5.13...0.5.14)

### Fixed
- A change to the Singularity API was breaking JSON unmarshaling. We now handle those errors as a "malformed" request - i.e. not Sous's to manage.

## [0.5.13](//github.com/opentable/sous/compare/0.5.12...0.5.13)

### Added
- Git tags with a non-numeric prefix and a semver suffix (e.g. 'release-1.2.3' or 'v2.3.4')
  are now considered a "semver" tag, and Sous will extract the version from them.
- Static analysis of important core data model calculations to ensure that all the components of those structures are at least "touched" during diff calculation.
- For developers only, there are 2 new build targets: `install-dev` and
  `install-brew`. These allow developers on a Mac to quickly switch between having
  a personal dev build, or the latest release from homebrew installed locally.

### Fixed
- Operations that change more than one manifest will now be rejected with an
  error. We do not believe there are any such legitimate operations, and
  there's a storage anomoly that surfaces as multiple manifests changing at
  once which we hope this will correct.
- 'sous manifest get' wrongly returned YAML with all lower-cased field names.
  Now it correctly returns YAML with upper camel-cased field names.
  Note that this does not apply to map keys, only struct fields.
- Deployment processing wasn't properly waited on, which could cause problems.

## [0.5.12](//github.com/opentable/sous/compare/0.5.11...0.5.12)
### Fixed
- Issue where deployments constantly re-deployed due to spurious Startup.Timeout diff.

## [0.5.11](//github.com/opentable/sous/compare/0.5.10...0.5.11)
### Fixed
- Singularity now accepts changes to Startup options in manifest.
- Off-by-one error with Singularity deploy IDs, fixed in 0.5.9, re-introduced in
  0.5.10. Now includes better tests surrounding edge cases.

## [0.5.10](//github.com/opentable/sous/compare/0.5.9...0.5.10)
### Fixed
- Off-by-one error with long request IDs.
- Startup information not recovered from Singularity, so not compared for deployment.

## [0.5.9](//github.com/opentable/sous/compare/0.5.8...0.5.9)
### Fixed
- Long version strings resulted in Singularity deploy IDs longer than the max
  allowed length of 49 characters. Now they are always limited to 49.

## [0.5.8](//github.com/opentable/sous/compare/0.5.7...0.5.8)
### Fixed
- Now builds and runs on Go 1.8 (one small change to URL parsing broke Sous for go 1.8).
- New Startup configuration section in manifests now correctly round-trips via 'sous
  manifest get|set' and takes part in manifest diffs.

## [0.5.7](//github.com/opentable/sous/compare/0.5.6...0.5.7)
### Changed
- Images built with Sous get a pinning tag that now includes the timestamp of
  the build, so that multiple builds on a single revision won't clobber labesls
  and make images inaccessible.

## [0.5.6](//github.com/opentable/sous/compare/0.5.5...0.5.6)
### Fixed
- Sous server was unintentionally filtering out manifests with non-empty offsets or flavors.

## [0.5.5](//github.com/opentable/sous/compare/0.5.4...0.5.5)

### Fixed
- Resolution cycles allocate much less memory, which hopefully keeps the memory headroom of Sous much smaller over time.

## [0.5.4](//github.com/opentable/sous/compare/0.5.3...0.5.4)

### Added

- Sous server now returns CORS headers so that the Sous SPA (forthcoming) can consume its data.

### Fixed

- Crashing bug on GDM updates.

## [0.5.3](//github.com/opentable/sous/compare/0.5.2...0.5.3)

### Added
- Profiling endpoints, gated with a `server` flag, or the SOUS_PROFILING env variable.

### Fixed
- Environment variable defaults from cluster definitions
  no longer elide identical variables on manifests,
  which means that common values can be added to the defaults
  without undue concern for manifest environment variables.

## [0.5.2](//github.com/opentable/sous/compare/0.5.1...0.5.2)

### Added
- Extra debug logging about how build strategies are selected.
- Startup options in manifest to set healthcheck timeout and relative
  URI path of healthcheck endpoint.

### Changed
- Singularity RequestIDs are generated with a suffix of the MD5 sum of
  pre-slug data instead of a random UUID.
- Singularity RequestIDs are shortened to no longer include FQDN or
  organization of Git repo URL.

### Fixed
- Calls to `docker build` now have a `--pull` flag so that stale cached FROM
  images don't confuse builds.

## [0.5.1](//github.com/opentable/sous/compare/0.5.0...0.5.1)

### Fixed
- Singularity RequestIDs retrieved from Singularity are reused when updating deploys,
  instead of recomputing fresh unique ones each time.

### Minor
- Added a tool called "danger" to do review of PRs.

## [0.5.0](//github.com/opentable/sous/compare/0.4.1...0.5.0)

### Added
* Split image build strategy: support for using a build image to produce artifacts to be run
  in a separate deploy image.

### Changed
* Sous detects the tasks in its purview based on metadata it sets when the task
  is created, rather than inspecting request or deploy ids.

### Fixed
* Consequent to detecting tasks based on metadata,
  Sous's requests are now compatible
  with Singularity 0.14,
  and the resulting Mesos Task IDs are suitable to use as Kafka client ids.

## [0.4.1](//github.com/opentable/sous/compare/0.4.0...0.4.1)

### Fixed
- Status for updated deploys was being reported as if they were already stable.
  The stable vs. live statuses reported by the server each now have their own
  GDM snapshot so that this determination can be made properly.

## [0.4.0](//github.com/opentable/sous/compare/0.3.0...0.4.0)

### Added
- Conflicting GDM updates now retry, up to the number of deployments in their manifest.

### Changed
- Failed deploys to Singularity are now retried until they succeed or the GDM
  changes.

## [0.3.0](//github.com/opentable/sous/compare/0.2.1...0.3.0)

### Added
- Extra metadata tagged onto the Singularity deploys.
- `sous server` now treats its configured Docker registry as canonical, so
  that, e.g. regional mirrors can be used to reduce deploy latency.

### Changed

- Digested Docker image names no longer query the registry, which should reduce
  our requests count there.

## [0.2.1](//github.com/opentable/sous/compare/0.2.0...0.2.1)

### Added

- Adds Sous related-metadata to Singularity deploys for tracking and visibility purposes.

### Fixed

- In certain conditions, Sous would report a deploy as failed before it had completed.

## [0.2.0](//github.com/opentable/sous/compare/0.1.9...0.2.0) - 2017-03-06

### Added

- 'sous deploy' now returns a nonzero exit code when tasks for a deploy fail to start
  in Singularity. This makes it more suitable for unattended contexts like CD.

### Fixed

- Source locations with empty offsets and flavors no longer confuse 'sous plumbing status'.
  Previously 'sous plumbing status' (and 'sous deploy' which depends on it) were
  failing because they matched too many deployments when treating the empty
  offset as a wildcard. They now correctly treat it as a specific value.
- 'sous build' and 'sous deploy' previously appeared to hang when running long internal
  operations, they now inform the user there will be a wait.


## [0.1.9](//github.com/opentable/sous/compare/0.1.8...0.1.9) - 2017-02-16

### Added

- 'sous init -use-otpl-deploy' now supports flavors
  defined by otpl config directories in the `<cluster>.<flavor>` format.
  If there is a single flavor defined, behaviour is like before.
  Otherwise you may supply a -flavor flag to import configurations of a particular flavor.
- config.yaml now supports a new `User` field containing `Name` and `Email`.
  If set this info is sent to the server alongside all requests,
  and is used when committing state changes (as the --author flag).
- On first run (when there is no config file),
  and when a terminal is attached
  (meaning it's likely that a user is present),
  the user is prompted to provide their name and email address,
  and the URL of their local Sous server.
- `sous deploy`
  (and `sous plumbing status`)
  now await Singularity marking the indended deployment as active before returning.

### Fixed
- Deployment filters (which are used extensively) now treat "" dirs and flavors
  as real values, rather than wildcards.

## [0.1.8](//github.com/opentable/sous/compare/v0.1.7...0.1.8) - 2017-01-17

### Added
- 'sous init' -use-otpl-config now imports owners from singularity-request.json
- 'sous update' no longer requires -tag or -repo flags
  if they can be sniffed from the git repo context.
- Docs: Installation document added at doc/install.md

### Changed

- Logging, Server: Warn when artifacts are not resolvable.
- Logging: suppress full deployment diffs in debug (-d) mode,
  only print them in verbose -v mode.
- Sous Version outputs lines less than 80 characters long.

### Fixed

- Internal error caused by reading malformed YAML manifests resolved.
- SourceLocations now return more sensible parse errors when unmarshaling from JSON.
- Resolve errors now marshalled correctly by server.
- Server /status endpoint now returns latest status from AutoResolver rather than status at boot.

## [0.1.7](//github.com/opentable/sous/compare/v0.1.6...v0.1.7) 2017-01-19

### Added

- We are now able to easily release pre-built Mac binaries.
- Documentation about Sous' intended use for driving builds.
- Change in 'sous plumbing status' to support manifests that deploy to a subset of clusters.
- 'sous deploy' now waits by default until a deploy is complete.
  This makes it much more useful in unattended CI contexts.

### Changed

- Tweaks to Makefile and build process in general.

## [0.1.6](//github.com/opentable/sous/compare/v0.1.5...v0.1.6) 2017-01-19

Not documented.

## [0.1.5](//github.com/opentable/sous/compare/v0.1.4...v0.1.5) 2017-01-19

Not documented.

## [0.1.4](//github.com/opentable/sous/compare/v0.1.3...v0.1.4) 2017-01-19

Not documented.

## Sous 0.1

Sous 0.1 adds:
- A number of new features to the CLI.
  - `sous deploy` command (alpha)
  - `-flavor` flag, and support for flavors (see below)
  - `-source` flag which can be used instead of `-repo` and `-offset`
- Automatic migrations for the Docker image name cache.
- Consistent identifier parse and print round-tripping.
- Updates to various pieces of documentation.
- Nicer Singularity request names.

## Consistency

- Changes to the schema of the local Docker image name cache database no longer require user
  intervention and re-building the entire cache from source. Now, we track the schema, and
  migrate your cache as necessary.
- SourceIDs and SourceLocations now correctly round-trip from parse to string and back again.
- SourceLocations now have a single parse method, so we always get the same results and/or errors.
- We somehow abbreviated "Actual Deployment Set" "ADC" ?! That's fixed, we're now using "ADS".

### CLI

#### New command `sous deploy` (alpha)

Is intended to provide a hook for deploying single applications from a CI context.
Right now, this command works with a local GDM, modifying it, and running rectification
locally.
Over time, we will migrate how this command works whilst maintaining its interface and
semantics.
(The intention is that eventually 'sous deploy' will work by making an API call and
allowing the server to handle updating the GDM and rectifying.)

#### New flag `-flavor`

Actually, this is more than a flag, it affects the underlying data model, and the way
we think about how deployments are grouped.

Previously, Sous enabled at most a single deployment configuration per SourceLocation
per cluster. This model covers 90% of our use cases at OpenTable, but there are
exceptions.

We added "flavor" as a core concept in Sous, which allows multiple different deployment
configurations to be defined for a single codebase (SourceLocation) in each cluster. We
don't expect this feature to be used very much, but in those cases where configuration
needs to be more granular than per cluster, you now have that option available.

All commands that accept the `-source` flag (and/or the `-repo` and `-offset` flags) now
also accept the `-flavor` flag. Flavor is intended to be a short string made of
alphanumerics and possibly a hyphen, although we are not yet validating this string.
Each `-flavor` of a given `-source` is treated as a separate application, and has its
own manifest, allowing that application to be configured globally by a single manifest,
just like any other.

To create a new flavored application, you need to `sous init` with a `-flavor` flag. E.g.:

    sous init -flavor orange

From inside a repository would initiate a flavored manifest for that repo. Further calls
to `sous update`, `sous deploy`, etc, need to also specify the flavor `orange` to
work with that manifest. You can add an arbitrary number of flavors per SourceLocation,
and using a flavored manifest does not preclude you from also using a standard manifest
with no explicit flavor.

#### New flag `-source`

The `-source` flag is intended to be a replacement for the `-repo` and
`-offset` combination, for use in development environments. Note that we do not have
any plans to remove `-repo` and `-offset` since they may still be useful, especially
in scripting environments.

Source allows you to specify your SourceLocation in a single flag.
Source also performs additional validation,
ensuring that the source you pass can be handled by Sous end-to-end.
At present, that
means the repository must be a GitHub-based, in the form:

    github.com/<user>/<repo>

If your source code is not based in the root of the repository, you can add the offset
by separating it with a comma, e.g.:

    github.com/<user>/<repo>,<offset>

Because GitHub repository paths have a fixed format that Sous understands, you can
optionally use a slash instead of a comma, so the following is equivalent:

    github.com/<user>/<repo>/<offset>

(and offset can itself contain slashes if necessary, just like before).

### Documentation

We have made various documentation improvements, but there are definitely some that are
still out of date, which we will look to resolve in the coming weeks. Improvements made
in this release include:

- Better description of networking setup for Singularity deployments.
- Update to the deployment workflow documentation.
- Some fixes to the getting started document.

### Singularity request names

Up until now, Singularity request names looked something like this:

    github.comopentablereponameclustername

Which is not a great user experience, and has a large chance of causing naming collisions.
This version of Sous changes these names to use the form:

    <SourceLocation>:<Flavor>:<ClusterName>

E.g. for a simple repo with no offset or flavor, it looks like this:

    github.com>opentable>sous::cluster-name

With an offset and flavor, it expands to something like this:

    github.com>opentable>sous,offset:flavor-name:cluster-name


### Other

There have been numerous other small tweaks and fixes, mostly at code level to make our
own lives easier. We are also conscientiously working on improving test coverage, and this
cycle hit 54%, we expect to see that rise quickly now that we fail CI when it falls. You
can track test coverage at https://codecov.io/gh/opentable/sous.

For more gory detail, check out the [full list of commits between 0.0.1 and 0.1](https://github.com/opentable/sous/compare/v0.0.1...v0.1).<|MERGE_RESOLUTION|>--- conflicted
+++ resolved
@@ -7,15 +7,14 @@
 with respect to its command line interface and HTTP interface
 
 ## [Unreleased](//github.com/opentable/sous/compare/0.5.91...HEAD)
-<<<<<<< HEAD
-* Server: Postgres is now required for the server to operate.
-* Both: SQLite is removed as a dependency of Sous.
-=======
 ### Added
 * Client: Deploy with zero instances will give a specific error message that you have zero instances
 * Client: add -dev flag, at the moment just affects checking for local images
 * Client: return a better message if manifestid wasn't found
->>>>>>> 1eddde48
+
+### Changed
+* Server: Postgres is now required for the server to operate.
+* Both: SQLite is removed as a dependency of Sous.
 
 ## [0.5.91](//github.com/opentable/sous/compare/0.5.88...0.5.91)
 ### Added
