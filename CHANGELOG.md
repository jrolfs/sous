--- conflicted
+++ resolved
@@ -8,16 +8,14 @@
 
 ## [Unreleased](//github.com/opentable/sous/compare/0.5.71...master)
 
-<<<<<<< HEAD
-### Added
-* Server: PUT /single-deployment endpoint immediately adds a rectification
-  to the queue and returns a link to monitor for completion.
-=======
 ### Changed
 * Log messages with `"@loglov3-otl": "sous-generic-v1"` field names changed:
   `fields` -> `sous-fields`, `types` -> `sous-types`, `ids` -> `sous-ids`,
   `id-values` -> `sous-id-values`.
->>>>>>> 2541270f
+
+### Added
+* Server: PUT /single-deployment endpoint immediately adds a rectification
+  to the queue and returns a link to monitor for completion.
 
 ## [0.5.71](//github.com/opentable/sous/compare/0.5.70...0.5.71)
 
