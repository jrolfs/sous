--- conflicted
+++ resolved
@@ -11,12 +11,9 @@
 ### Fixed
 - Client: If only one otpl config found with no flavor, and a flavor is specified the found config was used.
 - Client: If only one otpl config found for only one flavor, and no flavor or different flavor specified the found config was used.
-<<<<<<< HEAD
-- Server: Initial database grooming had a race condition. Solved by ensuring NameCache is singular.
-=======
 - Client: `sous plumbing normalizegdm` broke the DI rules and added
   `DryrunNeither` an extra time, which led to a panic.
->>>>>>> 7ddcb8d7
+- Server: Initial database grooming had a race condition. Solved by ensuring NameCache is singular.
 
 ### Changed
 - Client: Improve testability of default OT_ENV_FLAVOR logic and test.
