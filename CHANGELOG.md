# Sous Changelog

All notable changes to this project will be documented in this file.

The format is based on [Keep a Changelog](http://keepachangelog.com/)
and this project adheres to [Semantic Versioning](http://semver.org/)
with respect to its command line interface and HTTP interface.

## [Unreleased](//github.com/opentable/sous/compare/0.5.62...HEAD)

### Added
* CLI: If no image is present in runspec, return a fatal flaw in build.

<<<<<<< HEAD
### Changed
* All: error parsing repo from SourceLocation now more informative.
=======
## Internal
* Server: Update logging to a more structured format
>>>>>>> d937f14b

## [0.5.62](//github.com/opentable/sous/compare/0.5.61...0.5.62)

### Added
* Server: If default log level is invalid, use Extreme level and print out a message.
* Logging: sous-diff-resolution logs include two new fields 'sous-diff-source-type' and
  'sous-diff-source-user', hard-coded to 'global rectifier' and 'unknown'.

### Fixed
* All: Setting a manifest with Owners field not alphabetically sorted no longer prevents updates
  to other manifests. (Owners are always stored in alphabetical order now.)
* Server: Kafka config validation now correctly checks if brokers were specified when Kafka is enabled.
* Server: Changing the Owners list now correctly causes the Singularity request to be updated.

## Internal
* Server: Storage module for Postgres uses placeholders correctly. As yet, not connected up.

## [0.5.61](//github.com/opentable/sous/compare/0.5.60...0.5.61)

### Added
* Server: Ability to load sous sibiling urls from environment variable

## [0.5.60](//github.com/opentable/sous/compare/0.5.59...0.5.60)

This release contains internal changes only; external behaviour is unmodified.
See [the set of commits in this release](//github.com/opentable/sous/compare/0.5.59...0.5.60)
for details of developer-facing changes.

## [0.5.59](//github.com/opentable/sous/compare/0.5.58...0.5.59)
### Fixed
* Server: Docker repository HTTP metrics collected and logged.
* Server: Sizes of *response* bodies logged and reported to Graphite.
* Server: Backtrace on HTTP logging excludes our libraries.

## [0.5.58](//github.com/opentable/sous/compare/0.5.57...0.5.58)

### Added
* Server: HTTP client requests to Singularity log to Kafka
* Server: HTTP client requests to the Docker registry log to Kafka
* Server: HTTP server responses log to Kafka
* Server: Additional metrics reported per request kind, per host and per kind,host pair.

## [0.5.57](//github.com/opentable/sous/compare/0.5.56...0.5.57)
### Fixed
* CLI + Server: No longer panics when printing a nil Deployment.

* Server: Profiling configuration - accepts SOUS_PROFILING environment variable correctly.

### Changed
* Developer: Server action extracted.

## [0.5.56](//github.com/opentable/sous/compare/0.5.55...0.5.56)
### Fixed
* CLI: No longer panics under normal operation (e.g. when trying to run 'sous deploy'
  outside of a git repo, or when server connection fails etc).
* CLI + Server: Logging goes to Kafka and Graphite when configured to again.

## [0.5.55](//github.com/opentable/sous/compare/0.5.54...0.5.55)
### Changed
* CLI: Quieter output for local operators. Previously many log messages were
  emitted to stderr which made CLI use difficult due to information overload.

### Fixed
* CLI: -s -q -v and -d (silent, quiet, verbose, and debug) flags now set the
  logging level appropriately. You'll now see a lot more output when using
  -d and -v flags, and only critical errors from -s, critical and console output
  from -q.

## [0.5.54](//github.com/opentable/sous/compare/0.5.53...0.5.54)
### Added
* All: a Schedule field on Manifests, which should publish to Singularity to allow for scheduled tasks.

### Fixed
* All: a bug in the Kafka subcomponent meant that the reverse sense was being applied to log entries.
  Furthermore, the severity was wrong, and the messages were being omitted.

## [0.5.53](//github.com/opentable/sous/compare/0.5.52...0.5.53)

### Fixed
* Server: the resolve complete message is properly emitted and produces stats

## [0.5.52](//github.com/opentable/sous/compare/0.5.51...0.5.52)

### Changed
* All: Logging to Kafka no longer goes through logrus.

### Added
* Client: console output related to deploys. Reports the number of instances
  intended, and reflects the successfully deployed source ID and target
  cluster.

## [0.5.51](//github.com/opentable/sous/compare/0.5.50...0.5.51)

### Added
* Server: max concurrent HTTP requests per Singularity server now configurable
  using `MaxHTTPConcurrencySingularity` in config file or
  `MAX_HTTP_CONCURRENCY_SINGULARITY` env var. Default is 10 was previously
  hard-coded to 10, so this is an opt-in change.

### Changed
* All: some logging behaviors - there may be more output than we'd like
* All: logging - capture the CLI output to Kafka, test that diff logs are generated.
* All: backtrace selection more accurate (i.e. the reported source of log entries is generally where they're actually reported)

## [0.5.50](//github.com/opentable/sous/compare/0.5.49...0.5.50)
### Fixed
* All: log entries weren't conforming to the requirements of our schemas.

## [0.5.49](//github.com/opentable/sous/compare/0.5.48...0.5.49)
### Fixed
* Server: at least one botched log message type has been caught and corrected.

### Added
* Client: more descriptive output from 'sous deploy' and 'sous update' commands.

## [0.5.48](//github.com/opentable/sous/compare/0.5.47...0.5.48)

### Fixed
* Erroneous output on stdout breaking some cli consumers.


## [0.5.47](//github.com/opentable/sous/compare/0.5.46...0.5.47)

### Fixed
Both: DI interaction causing panic on boot.

## [0.5.46](//github.com/opentable/sous/compare/0.5.44...0.5.46)

### Added
* Client: a separate status for "API requests are broken".
* Client: many new log messages during `sous update`, `sous deploy` and `sous plumbing status`.
* Client: general log message for start and end of command execution.

### Fixed
* Client: a panic would occur if the remote server wasn't available or responded with a 500.
* Attempting to fix invalid config using 'sous config' was not possible because we
  were validating config as a precondition to executing the command. We now only
  validate config for commands that rely on a valid config, so 'sous config' can be
  used to correct issues.

## [0.5.44](//github.com/opentable/sous/compare/0.5.43...0.5.44)

### Fixed

* Server: diff messages could panic when logging them if the diff didn't resolve correctly.
* All: logging panics would crash the app.
* Client: 'sous deploy' now waits for a complete resolution to take place before
  reporting failure. This avoids a race condition where earlier failures could
  be misreported as failures with the current deployment.
* Client: 'sous deploy' now bails out if no changes are detected after the present
  resolve cycle has completed, or if the latest version in the GDM does not match that
  expected. This solves an issue where deployments would appear to hang for a long time
  and eventually fail with a confusing error message, often due to conflicting updates.

## [0.5.43](//github.com/opentable/sous/compare/0.5.42...0.5.43)

### Added
* Server: deployment diffs are now logged as structured messages.
* Client: `sous init` command now has `-dryrun` flag, so you can generate a manifest
  without sending it to the server. This flag interacts with the `-flavor`,
  `-use-otpl-deploy` and `-ignore-otpl-deploy` flags as well, so you can check sous'
  intentions in all these scenarios without accidentally creating manifests you don't want.

### Fixed
* Server: Changing Startup.SkipCheck now correctly results in a re-deploy with the
  updated value.
* Client: commands 'sous deploy', 'sous manifest get' and 'sous manifest set' now receive the correct auto-detected offset
  so you no longer require the -offset flag in most cases (unless you need to override it).

## [0.5.42](//github.com/opentable/sous/compare/0.5.41...0.5.42)
### Fixed
* All: Graphite output was like `sous.sous.ci.sfautoresolver.fullcycle-duration.count`, now `sous.ci.sf.auto...`

## [0.5.41](//github.com/opentable/sous/compare/0.5.40...0.5.41)

### Fixed

* All: ot_* fields are actually populated - also instance-no
* All: metrics are scoped to env and region so that multiple sous instances don't
  clobber each other's metrics.
* All: component-id refers to the whole "sous" application; scoped loggers goes in logger-name

## [0.5.40](//github.com/opentable/sous/compare/0.5.39...0.5.40)

### Fixed

* Server: mismatches with logging schemas

## [0.5.39](//github.com/opentable/sous/compare/0.5.38...0.5.39)

### Fixed
* Server: logging configuration actually gets applied,
  so we can get graphite and kafka feeds.
* Server: Various places that log entries were tweaked to conform to ELK schema.

## [0.5.38](//github.com/opentable/sous/compare/0.5.37...0.5.38)

### Fixed
* All: restores -d and -v flags

## [0.5.37](//github.com/opentable/sous/compare/0.5.36...0.5.37)

### Fixed
* All: Cloned DI providers ("psyringe") were resulting in 2+ NameCaches, and
  uncontrolled access to the Docker registry cachce DB. A race condition led to
  errors that prevented deployment of Sous, and then blocked use of the CLI
  client. A stopgap was set up to force a NameCache to be provided early.

## [0.5.36](//github.com/opentable/sous/compare/0.5.35...0.5.36)

### Fixed
- Client: If only one otpl config found with no flavor, and a flavor is specified the found config was used.
- Client: If only one otpl config found for only one flavor, and no flavor or different flavor specified the found config was used.
- Client: `sous plumbing normalizegdm` broke the DI rules and added
  `DryrunNeither` an extra time, which led to a panic.
- Server: Initial database grooming had a race condition. Solved by ensuring NameCache is singular.

### Changed
- Client: Improve testability of default OT_ENV_FLAVOR logic and test.

## [0.5.35](//github.com/opentable/sous/compare/0.5.34...0.5.35)

### Fixed
- Client and server: various logging output is clearer and more correct.
- Client: Flavor flag wasn't being passed to otpl deploy logic.
- Client: Panic when setting OT_ENV_FLAVOR env variable if Env was unset.

## [0.5.34](//github.com/opentable/sous/compare/0.5.33...0.5.34)
### Added
- Client: When calling `sous init -flavor X` automatically add OT_ENV_FLAVOR value to the Env variables

### Fixed
- Client: `sous init -use-otpl-deploy` wasn't handling flavors properly.
- Client: `sous init -ignore-otpl-deploy` caused panic.
- Server: Logging wasn't being properly initialized and crashed on boot.

## [0.5.33](//github.com/opentable/sous/compare/0.5.32...0.5.33)
### Added
- Structured logging. Default logging will be structured (and colorful!)
  because of using logrus. Configuration should allow delivery of metrics to
  graphite and log entries to ELK.

### Fixed
- Server: Flavor metadata wasn't being pulled back into the ADS during rectify, which led to bad behaviors in deploy.

## [0.5.32](//github.com/opentable/sous/compare/0.5.31...0.5.32)
### Changed
- Developer: Refactors of filters and logging. Mostly to the good.

### Fixed
- Client: `sous build` for split containers was adding a path component,
  which broke the resulting deploy container.

## [0.5.31](//github.com/opentable/sous/compare/0.5.30...0.5.31)
### Fixed
- Client: `sous init` defaults resources correctly in the absence of other input.
## [0.5.30](//github.com/opentable/sous/compare/0.5.29...0.5.30)
### Fixed
- Client: certain commands were missing DI for a particular value. These are
  fixed, and tests added for the omission.
- Client: new values for optional fields no longer elided on `manifest set` -
  if the value was missing, the new value would be silently dropped.

## [0.5.29](//github.com/opentable/sous/compare/0.5.28...0.5.29)
### Changed
- Developer: DI system no longer used on a per-request basis.

## [0.5.28](//github.com/opentable/sous/compare/0.5.27...0.5.28)
### Fixed
- Client & Server: rework of DI to contain scope of variable assignment,
  and retain scope from CLI invocation to server.
- Client: multiple target builds weren't getting their offsets recorded correctly.
- Developer: dependency injection provider now an injected dependency of the CLI object.

## [0.5.27](//github.com/opentable/sous/compare/0.5.26...0.5.27)
### Fixed
- Client: omitting query params on update.
- Client: Failed to merge maps to null values (which came from original JSON).

## [0.5.26](//github.com/opentable/sous/compare/0.5.25...0.5.26)
### Fixed
- Client: using wrong name for the /manifest endpoint

## [0.5.25](//github.com/opentable/sous/compare/0.5.24...0.5.25)
### Fixed
- Client: simple dockerfile builds were crashing

## [0.5.24](//github.com/opentable/sous/compare/0.5.23...0.5.24)
### Fixed
- Client: the `sous manifest get` and `set` commands correctly accept a `-flavor` switch.

## [0.5.23](//github.com/opentable/sous/compare/0.5.22...0.5.23)
### Added:
- Client: Split buildpacks can now provide a list of targets,
  and produce all their build products in one `sous build`.
### Changed:
- Client: Client commands now have a "local server" available if no server is
  configurated. This is the start of the path to using HTTP client/server
  interactions for everything, as opposed to strategizing storage modules.

## [0.5.22](//github.com/opentable/sous/compare/0.5.21...0.5.22)
### Fixed
- Server: Validation checks didn't consider default values.

## [0.5.21](//github.com/opentable/sous/compare/0.5.20...0.5.21)
### Added
- Server: Startup field "SkipCheck" added - rather than omitting a
  healthcheck URI, services must set this field `true` in order to signal that
  they don't make use of a "ready" endpoint.
- Server: Full set of Singularity 0.15 HealthcheckOptions now supported.
  Previous field names on Startup retained for compatibility,
  although there may be nuanced changes in how they're interpreted
  (because Singularity no longer supports the old version.)
- Server: Logging extended to collect metrics.
- Server: Metrics exposed on an HTTP endpoint.
- Developer: LogSet extracted to new util/logging package, some refiguring of
  the types and interfaces there with an eye to pulling in a structured logger.
- Client: Command `sous plunbing normalizegdm` is a utility to round-trip the
  Sous storage format. With luck, running this command after manual changes to
  the GDM repo will correct false conflicts.
### Changed
- Server: Startup DeployConfig part fields now have cluster-based default
  values. (These should be configued in the GDM before this version is
  deployed!)
  Most notably, the CheckReadyProtocol needs a default ("HTTP" or "HTTPS")
  because Singularity validates the value on its side.

## [0.5.20](//github.com/opentable/sous/compare/0.5.19...0.5.20)
### Fixed
- Client: `sous deploy` wasn't recognizing its version if there was a prefix supplied.

## [0.5.19](//github.com/opentable/sous/compare/0.5.18...0.5.19)

Only changes in this release are related to deployment.

### Fixed
- Developer: deployment key changed to a machine account.
## [0.5.18](//github.com/opentable/sous/compare/0.5.16...0.5.18)
### Added
- Client: `sous query clusters` will enumerate all the logical clusters sous currently handles, for ease of manifest editing and deployment.

### Changed
- Developer: Makefile directives to build a Sous .deb and upload it to an Artifactory server.
- Server: /gdm now sets Etag header based on current revision of the GDM. Clients attempting
  to update with a stale Etag will have update rejected appropriately.
- Server: Updated Singularity API consumer to work with Singularity v0.15.

### Fixed
- Client: Increased buffer size in shell to handle super-long tokens.
- Client: Conflicting updates to the same manifest now fail appropriately (e.g. during 'sous deploy').
  This should mean better performance when running 'sous deploy' concurrently on the same manifest,
  as conflicting updates won't require multiple passes to resolve.


## [0.5.17]
__(extra release because of mechanical difficulties)__

## [0.5.16](//github.com/opentable/sous/compare/0.5.15...0.5.16)
- Fixed prefixed versions for update and deploy. At this point, git "package" tags should work everywhere they're used.

## [0.5.15](//github.com/opentable/sous/compare/0.5.14...0.5.15)
### Changed
- Panics during rectify print the stack trace along with the error message in the logs.
  Previously the stack trace was printed earlier in the log, making correlation
  difficult.
- Server: All read/write access to the GDM now serialised.
  This is to partially address and issue where concurrent calls to 'sous deploy'
  could result in one of them finishing in the ResolveNotIntended state.

### Fixed
- Client: 'sous build' was failing when using a semver tag with a non-numeric prefix.
  Validation logic is now shared, so 'sous build' succeeds with these tags.
- Non-destructive updates: clients won't clobber fields in the API they don't recognize. Result should be more stable, less coupled client-server relationship.

## [0.5.14](//github.com/opentable/sous/compare/0.5.13...0.5.14)

### Fixed
- A change to the Singularity API was breaking JSON unmarshaling. We now handle those errors as a "malformed" request - i.e. not Sous's to manage.

## [0.5.13](//github.com/opentable/sous/compare/0.5.12...0.5.13)

### Added
- Git tags with a non-numeric prefix and a semver suffix (e.g. 'release-1.2.3' or 'v2.3.4')
  are now considered a "semver" tag, and Sous will extract the version from them.
- Static analysis of important core data model calculations to ensure that all the components of those structures are at least "touched" during diff calculation.
- For developers only, there are 2 new build targets: `install-dev` and
  `install-brew`. These allow developers on a Mac to quickly switch between having
  a personal dev build, or the latest release from homebrew installed locally.

### Fixed
- Operations that change more than one manifest will now be rejected with an
  error. We do not believe there are any such legitimate operations, and
  there's a storage anomoly that surfaces as multiple manifests changing at
  once which we hope this will correct.
- 'sous manifest get' wrongly returned YAML with all lower-cased field names.
  Now it correctly returns YAML with upper camel-cased field names.
  Note that this does not apply to map keys, only struct fields.
- Deployment processing wasn't properly waited on, which could cause problems.

## [0.5.12](//github.com/opentable/sous/compare/0.5.11...0.5.12)
### Fixed
- Issue where deployments constantly re-deployed due to spurious Startup.Timeout diff.

## [0.5.11](//github.com/opentable/sous/compare/0.5.10...0.5.11)
### Fixed
- Singularity now accepts changes to Startup options in manifest.
- Off-by-one error with Singularity deploy IDs, fixed in 0.5.9, re-introduced in
  0.5.10. Now includes better tests surrounding edge cases.

## [0.5.10](//github.com/opentable/sous/compare/0.5.9...0.5.10)
### Fixed
- Off-by-one error with long request IDs.
- Startup information not recovered from Singularity, so not compared for deployment.

## [0.5.9](//github.com/opentable/sous/compare/0.5.8...0.5.9)
### Fixed
- Long version strings resulted in Singularity deploy IDs longer than the max
  allowed length of 49 characters. Now they are always limited to 49.

## [0.5.8](//github.com/opentable/sous/compare/0.5.7...0.5.8)
### Fixed
- Now builds and runs on Go 1.8 (one small change to URL parsing broke Sous for go 1.8).
- New Startup configuration section in manifests now correctly round-trips via 'sous
  manifest get|set' and takes part in manifest diffs.

## [0.5.7](//github.com/opentable/sous/compare/0.5.6...0.5.7)
### Changed
- Images built with Sous get a pinning tag that now includes the timestamp of
  the build, so that multiple builds on a single revision won't clobber labesls
  and make images inaccessible.

## [0.5.6](//github.com/opentable/sous/compare/0.5.5...0.5.6)
### Fixed
- Sous server was unintentionally filtering out manifests with non-empty offsets or flavors.

## [0.5.5](//github.com/opentable/sous/compare/0.5.4...0.5.5)

### Fixed
- Resolution cycles allocate much less memory, which hopefully keeps the memory headroom of Sous much smaller over time.

## [0.5.4](//github.com/opentable/sous/compare/0.5.3...0.5.4)

### Added

- Sous server now returns CORS headers so that the Sous SPA (forthcoming) can consume its data.

### Fixed

- Crashing bug on GDM updates.

## [0.5.3](//github.com/opentable/sous/compare/0.5.2...0.5.3)

### Added
- Profiling endpoints, gated with a `server` flag, or the SOUS_PROFILING env variable.

### Fixed
- Environment variable defaults from cluster definitions
  no longer elide identical variables on manifests,
  which means that common values can be added to the defaults
  without undue concern for manifest environment variables.

## [0.5.2](//github.com/opentable/sous/compare/0.5.1...0.5.2)

### Added
- Extra debug logging about how build strategies are selected.
- Startup options in manifest to set healthcheck timeout and relative
  URI path of healthcheck endpoint.

### Changed
- Singularity RequestIDs are generated with a suffix of the MD5 sum of
  pre-slug data instead of a random UUID.
- Singularity RequestIDs are shortened to no longer include FQDN or
  organization of Git repo URL.

### Fixed
- Calls to `docker build` now have a `--pull` flag so that stale cached FROM
  images don't confuse builds.

## [0.5.1](//github.com/opentable/sous/compare/0.5.0...0.5.1)

### Fixed
- Singularity RequestIDs retrieved from Singularity are reused when updating deploys,
  instead of recomputing fresh unique ones each time.

### Minor
- Added a tool called "danger" to do review of PRs.

## [0.5.0](//github.com/opentable/sous/compare/0.4.1...0.5.0)

### Added
* Split image build strategy: support for using a build image to produce artifacts to be run
  in a separate deploy image.

### Changed
* Sous detects the tasks in its purview based on metadata it sets when the task
  is created, rather than inspecting request or deploy ids.

### Fixed
* Consequent to detecting tasks based on metadata,
  Sous's requests are now compatible
  with Singularity 0.14,
  and the resulting Mesos Task IDs are suitable to use as Kafka client ids.

## [0.4.1](//github.com/opentable/sous/compare/0.4.0...0.4.1)

### Fixed
- Status for updated deploys was being reported as if they were already stable.
  The stable vs. live statuses reported by the server each now have their own
  GDM snapshot so that this determination can be made properly.

## [0.4.0](//github.com/opentable/sous/compare/0.3.0...0.4.0)

### Added
- Conflicting GDM updates now retry, up to the number of deployments in their manifest.

### Changed
- Failed deploys to Singularity are now retried until they succeed or the GDM
  changes.

## [0.3.0](//github.com/opentable/sous/compare/0.2.1...0.3.0)

### Added
- Extra metadata tagged onto the Singularity deploys.
- `sous server` now treats its configured Docker registry as canonical, so
  that, e.g. regional mirrors can be used to reduce deploy latency.

### Changed

- Digested Docker image names no longer query the registry, which should reduce
  our requests count there.

## [0.2.1](//github.com/opentable/sous/compare/0.2.0...0.2.1)

### Added

- Adds Sous related-metadata to Singularity deploys for tracking and visibility purposes.

### Fixed

- In certain conditions, Sous would report a deploy as failed before it had completed.

## [0.2.0](//github.com/opentable/sous/compare/0.1.9...0.2.0) - 2017-03-06

### Added

- 'sous deploy' now returns a nonzero exit code when tasks for a deploy fail to start
  in Singularity. This makes it more suitable for unattended contexts like CD.

### Fixed

- Source locations with empty offsets and flavors no longer confuse 'sous plumbing status'.
  Previously 'sous plumbing status' (and 'sous deploy' which depends on it) were
  failing because they matched too many deployments when treating the empty
  offset as a wildcard. They now correctly treat it as a specific value.
- 'sous build' and 'sous deploy' previously appeared to hang when running long internal
  operations, they now inform the user there will be a wait.


## [0.1.9](//github.com/opentable/sous/compare/0.1.8...0.1.9) - 2017-02-16

### Added

- 'sous init -use-otpl-deploy' now supports flavors
  defined by otpl config directories in the `<cluster>.<flavor>` format.
  If there is a single flavor defined, behaviour is like before.
  Otherwise you may supply a -flavor flag to import configurations of a particular flavor.
- config.yaml now supports a new `User` field containing `Name` and `Email`.
  If set this info is sent to the server alongside all requests,
  and is used when committing state changes (as the --author flag).
- On first run (when there is no config file),
  and when a terminal is attached
  (meaning it's likely that a user is present),
  the user is prompted to provide their name and email address,
  and the URL of their local Sous server.
- `sous deploy`
  (and `sous plumbing status`)
  now await Singularity marking the indended deployment as active before returning.

### Fixed
- Deployment filters (which are used extensively) now treat "" dirs and flavors
  as real values, rather than wildcards.

## [0.1.8](//github.com/opentable/sous/compare/v0.1.7...0.1.8) - 2017-01-17

### Added
- 'sous init' -use-otpl-config now imports owners from singularity-request.json
- 'sous update' no longer requires -tag or -repo flags
  if they can be sniffed from the git repo context.
- Docs: Installation document added at doc/install.md

### Changed

- Logging, Server: Warn when artifacts are not resolvable.
- Logging: suppress full deployment diffs in debug (-d) mode,
  only print them in verbose -v mode.
- Sous Version outputs lines less than 80 characters long.

### Fixed

- Internal error caused by reading malformed YAML manifests resolved.
- SourceLocations now return more sensible parse errors when unmarshaling from JSON.
- Resolve errors now marshalled correctly by server.
- Server /status endpoint now returns latest status from AutoResolver rather than status at boot.

## [0.1.7](//github.com/opentable/sous/compare/v0.1.6...v0.1.7) 2017-01-19

### Added

- We are now able to easily release pre-built Mac binaries.
- Documentation about Sous' intended use for driving builds.
- Change in 'sous plumbing status' to support manifests that deploy to a subset of clusters.
- 'sous deploy' now waits by default until a deploy is complete.
  This makes it much more useful in unattended CI contexts.

### Changed

- Tweaks to Makefile and build process in general.

## [0.1.6](//github.com/opentable/sous/compare/v0.1.5...v0.1.6) 2017-01-19

Not documented.

## [0.1.5](//github.com/opentable/sous/compare/v0.1.4...v0.1.5) 2017-01-19

Not documented.

## [0.1.4](//github.com/opentable/sous/compare/v0.1.3...v0.1.4) 2017-01-19

Not documented.

## Sous 0.1

Sous 0.1 adds:
- A number of new features to the CLI.
  - `sous deploy` command (alpha)
  - `-flavor` flag, and support for flavors (see below)
  - `-source` flag which can be used instead of `-repo` and `-offset`
- Automatic migrations for the Docker image name cache.
- Consistent identifier parse and print round-tripping.
- Updates to various pieces of documentation.
- Nicer Singularity request names.

## Consistency

- Changes to the schema of the local Docker image name cache database no longer require user
  intervention and re-building the entire cache from source. Now, we track the schema, and
  migrate your cache as necessary.
- SourceIDs and SourceLocations now correctly round-trip from parse to string and back again.
- SourceLocations now have a single parse method, so we always get the same results and/or errors.
- We somehow abbreviated "Actual Deployment Set" "ADC" ?! That's fixed, we're now using "ADS".

### CLI

#### New command `sous deploy` (alpha)

Is intended to provide a hook for deploying single applications from a CI context.
Right now, this command works with a local GDM, modifying it, and running rectification
locally.
Over time, we will migrate how this command works whilst maintaining its interface and
semantics.
(The intention is that eventually 'sous deploy' will work by making an API call and
allowing the server to handle updating the GDM and rectifying.)

#### New flag `-flavor`

Actually, this is more than a flag, it affects the underlying data model, and the way
we think about how deployments are grouped.

Previously, Sous enabled at most a single deployment configuration per SourceLocation
per cluster. This model covers 90% of our use cases at OpenTable, but there are
exceptions.

We added "flavor" as a core concept in Sous, which allows multiple different deployment
configurations to be defined for a single codebase (SourceLocation) in each cluster. We
don't expect this feature to be used very much, but in those cases where configuration
needs to be more granular than per cluster, you now have that option available.

All commands that accept the `-source` flag (and/or the `-repo` and `-offset` flags) now
also accept the `-flavor` flag. Flavor is intended to be a short string made of
alphanumerics and possibly a hyphen, although we are not yet validating this string.
Each `-flavor` of a given `-source` is treated as a separate application, and has its
own manifest, allowing that application to be configured globally by a single manifest,
just like any other.

To create a new flavored application, you need to `sous init` with a `-flavor` flag. E.g.:

    sous init -flavor orange

From inside a repository would initiate a flavored manifest for that repo. Further calls
to `sous update`, `sous deploy`, etc, need to also specify the flavor `orange` to
work with that manifest. You can add an arbitrary number of flavors per SourceLocation,
and using a flavored manifest does not preclude you from also using a standard manifest
with no explicit flavor.

#### New flag `-source`

The `-source` flag is intended to be a replacement for the `-repo` and
`-offset` combination, for use in development environments. Note that we do not have
any plans to remove `-repo` and `-offset` since they may still be useful, especially
in scripting environments.

Source allows you to specify your SourceLocation in a single flag.
Source also performs additional validation,
ensuring that the source you pass can be handled by Sous end-to-end.
At present, that
means the repository must be a GitHub-based, in the form:

    github.com/<user>/<repo>

If your source code is not based in the root of the repository, you can add the offset
by separating it with a comma, e.g.:

    github.com/<user>/<repo>,<offset>

Because GitHub repository paths have a fixed format that Sous understands, you can
optionally use a slash instead of a comma, so the following is equivalent:

    github.com/<user>/<repo>/<offset>

(and offset can itself contain slashes if necessary, just like before).

### Documentation

We have made various documentation improvements, but there are definitely some that are
still out of date, which we will look to resolve in the coming weeks. Improvements made
in this release include:

- Better description of networking setup for Singularity deployments.
- Update to the deployment workflow documentation.
- Some fixes to the getting started document.

### Singularity request names

Up until now, Singularity request names looked something like this:

    github.comopentablereponameclustername

Which is not a great user experience, and has a large chance of causing naming collisions.
This version of Sous changes these names to use the form:

    <SourceLocation>:<Flavor>:<ClusterName>

E.g. for a simple repo with no offset or flavor, it looks like this:

    github.com>opentable>sous::cluster-name

With an offset and flavor, it expands to something like this:

    github.com>opentable>sous,offset:flavor-name:cluster-name


### Other

There have been numerous other small tweaks and fixes, mostly at code level to make our
own lives easier. We are also conscientiously working on improving test coverage, and this
cycle hit 54%, we expect to see that rise quickly now that we fail CI when it falls. You
can track test coverage at https://codecov.io/gh/opentable/sous.

For more gory detail, check out the [full list of commits between 0.0.1 and 0.1](https://github.com/opentable/sous/compare/v0.0.1...v0.1).<|MERGE_RESOLUTION|>--- conflicted
+++ resolved
@@ -10,14 +10,10 @@
 
 ### Added
 * CLI: If no image is present in runspec, return a fatal flaw in build.
-
-<<<<<<< HEAD
+* Server: Update logging to a more structured format
+
 ### Changed
 * All: error parsing repo from SourceLocation now more informative.
-=======
-## Internal
-* Server: Update logging to a more structured format
->>>>>>> d937f14b
 
 ## [0.5.62](//github.com/opentable/sous/compare/0.5.61...0.5.62)
 
