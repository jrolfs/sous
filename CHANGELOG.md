--- conflicted
+++ resolved
@@ -13,22 +13,14 @@
 * Both: Remove global logging.Log and refactor for the removal
 * Server: Removed dependency on SQLite. PostgreSQL connection is now required by the server.
 * Client: Refactor plumbing normalize gdm to action
-<<<<<<< HEAD
-* Both: Update Makefile to no longer require xgo
-=======
 * Client: sous deploy can now send a slack notification if you specify SlackHookURL and
   SlackChannel configuration in config.yaml or via environment variables
->>>>>>> 815eaa02
 
 ## [0.5.92](//github.com/opentable/sous/compare/0.5.91...0.5.92)
 ### Added
 * Client: Deploy with zero instances will give a specific error message that you have zero instances
 * Client: add -dev flag, at the moment just affects checking for local images
 * Client: return a better message if manifestid wasn't found
-
-
-### Added
-* Client: Deploy with zero instances will give a specific error message that you have zero instances
 
 ## [0.5.91](//github.com/opentable/sous/compare/0.5.88...0.5.91)
 ### Added
