# Sous Changelog

All notable changes to this project will be documented in this file.

The format is based on [Keep a Changelog](http://keepachangelog.com/)
and this project adheres to [Semantic Versioning](http://semver.org/)
with respect to its command line interface and HTTP interface.

## [Unreleased](//github.com/opentable/sous/compare/0.5.62...HEAD)

### Added
* CLI: If no image is present in runspec, return a fatal flaw in build.
* Server: adding duplex state storage, to keep DB in sync until ready to switch over
<<<<<<< HEAD
* Server: Update logging to a more structured format: server, resource, handle_gdm
=======
* Server: Update logging to a more structured format: Resource, Server, Generic Msg
>>>>>>> 9508ab37

### Changed
* All: error parsing repo from SourceLocation now more informative.

### Fixed
* All: Data race in rectification queue.

## [0.5.62](//github.com/opentable/sous/compare/0.5.61...0.5.62)

### Added
* Server: If default log level is invalid, use Extreme level and print out a message.
* Logging: sous-diff-resolution logs include two new fields 'sous-diff-source-type' and
  'sous-diff-source-user', hard-coded to 'global rectifier' and 'unknown'.

### Fixed
* All: Setting a manifest with Owners field not alphabetically sorted no longer prevents updates
  to other manifests. (Owners are always stored in alphabetical order now.)
* Server: Kafka config validation now correctly checks if brokers were specified when Kafka is enabled.
* Server: Changing the Owners list now correctly causes the Singularity request to be updated.

## Internal
* Server: Storage module for Postgres uses placeholders correctly. As yet, not connected up.

## [0.5.61](//github.com/opentable/sous/compare/0.5.60...0.5.61)

### Added
* Server: Ability to load sous sibiling urls from environment variable

## [0.5.60](//github.com/opentable/sous/compare/0.5.59...0.5.60)

This release contains internal changes only; external behaviour is unmodified.
See [the set of commits in this release](//github.com/opentable/sous/compare/0.5.59...0.5.60)
for details of developer-facing changes.

## [0.5.59](//github.com/opentable/sous/compare/0.5.58...0.5.59)
### Fixed
* Server: Docker repository HTTP metrics collected and logged.
* Server: Sizes of *response* bodies logged and reported to Graphite.
* Server: Backtrace on HTTP logging excludes our libraries.

## [0.5.58](//github.com/opentable/sous/compare/0.5.57...0.5.58)

### Added
* Server: HTTP client requests to Singularity log to Kafka
* Server: HTTP client requests to the Docker registry log to Kafka
* Server: HTTP server responses log to Kafka
* Server: Additional metrics reported per request kind, per host and per kind,host pair.

## [0.5.57](//github.com/opentable/sous/compare/0.5.56...0.5.57)
### Fixed
* CLI + Server: No longer panics when printing a nil Deployment.

* Server: Profiling configuration - accepts SOUS_PROFILING environment variable correctly.

### Changed
* Developer: Server action extracted.

## [0.5.56](//github.com/opentable/sous/compare/0.5.55...0.5.56)
### Fixed
* CLI: No longer panics under normal operation (e.g. when trying to run 'sous deploy'
  outside of a git repo, or when server connection fails etc).
* CLI + Server: Logging goes to Kafka and Graphite when configured to again.

## [0.5.55](//github.com/opentable/sous/compare/0.5.54...0.5.55)
### Changed
* CLI: Quieter output for local operators. Previously many log messages were
  emitted to stderr which made CLI use difficult due to information overload.

### Fixed
* CLI: -s -q -v and -d (silent, quiet, verbose, and debug) flags now set the
  logging level appropriately. You'll now see a lot more output when using
  -d and -v flags, and only critical errors from -s, critical and console output
  from -q.

## [0.5.54](//github.com/opentable/sous/compare/0.5.53...0.5.54)
### Added
* All: a Schedule field on Manifests, which should publish to Singularity to allow for scheduled tasks.

### Fixed
* All: a bug in the Kafka subcomponent meant that the reverse sense was being applied to log entries.
  Furthermore, the severity was wrong, and the messages were being omitted.

## [0.5.53](//github.com/opentable/sous/compare/0.5.52...0.5.53)

### Fixed
* Server: the resolve complete message is properly emitted and produces stats

## [0.5.52](//github.com/opentable/sous/compare/0.5.51...0.5.52)

### Changed
* All: Logging to Kafka no longer goes through logrus.

### Added
* Client: console output related to deploys. Reports the number of instances
  intended, and reflects the successfully deployed source ID and target
  cluster.

## [0.5.51](//github.com/opentable/sous/compare/0.5.50...0.5.51)

### Added
* Server: max concurrent HTTP requests per Singularity server now configurable
  using `MaxHTTPConcurrencySingularity` in config file or
  `MAX_HTTP_CONCURRENCY_SINGULARITY` env var. Default is 10 was previously
  hard-coded to 10, so this is an opt-in change.

### Changed
* All: some logging behaviors - there may be more output than we'd like
* All: logging - capture the CLI output to Kafka, test that diff logs are generated.
* All: backtrace selection more accurate (i.e. the reported source of log entries is generally where they're actually reported)

## [0.5.50](//github.com/opentable/sous/compare/0.5.49...0.5.50)
### Fixed
* All: log entries weren't conforming to the requirements of our schemas.

## [0.5.49](//github.com/opentable/sous/compare/0.5.48...0.5.49)
### Fixed
* Server: at least one botched log message type has been caught and corrected.

### Added
* Client: more descriptive output from 'sous deploy' and 'sous update' commands.

## [0.5.48](//github.com/opentable/sous/compare/0.5.47...0.5.48)

### Fixed
* Erroneous output on stdout breaking some cli consumers.


## [0.5.47](//github.com/opentable/sous/compare/0.5.46...0.5.47)

### Fixed
Both: DI interaction causing panic on boot.

## [0.5.46](//github.com/opentable/sous/compare/0.5.44...0.5.46)

### Added
* Client: a separate status for "API requests are broken".
* Client: many new log messages during `sous update`, `sous deploy` and `sous plumbing status`.
* Client: general log message for start and end of command execution.

### Fixed
* Client: a panic would occur if the remote server wasn't available or responded with a 500.
* Attempting to fix invalid config using 'sous config' was not possible because we
  were validating config as a precondition to executing the command. We now only
  validate config for commands that rely on a valid config, so 'sous config' can be
  used to correct issues.

## [0.5.44](//github.com/opentable/sous/compare/0.5.43...0.5.44)

### Fixed

* Server: diff messages could panic when logging them if the diff didn't resolve correctly.
* All: logging panics would crash the app.
* Client: 'sous deploy' now waits for a complete resolution to take place before
  reporting failure. This avoids a race condition where earlier failures could
  be misreported as failures with the current deployment.
* Client: 'sous deploy' now bails out if no changes are detected after the present
  resolve cycle has completed, or if the latest version in the GDM does not match that
  expected. This solves an issue where deployments would appear to hang for a long time
  and eventually fail with a confusing error message, often due to conflicting updates.

## [0.5.43](//github.com/opentable/sous/compare/0.5.42...0.5.43)

### Added
* Server: deployment diffs are now logged as structured messages.
* Client: `sous init` command now has `-dryrun` flag, so you can generate a manifest
  without sending it to the server. This flag interacts with the `-flavor`,
  `-use-otpl-deploy` and `-ignore-otpl-deploy` flags as well, so you can check sous'
  intentions in all these scenarios without accidentally creating manifests you don't want.

### Fixed
* Server: Changing Startup.SkipCheck now correctly results in a re-deploy with the
  updated value.
* Client: commands 'sous deploy', 'sous manifest get' and 'sous manifest set' now receive the correct auto-detected offset
  so you no longer require the -offset flag in most cases (unless you need to override it).

## [0.5.42](//github.com/opentable/sous/compare/0.5.41...0.5.42)
### Fixed
* All: Graphite output was like `sous.sous.ci.sfautoresolver.fullcycle-duration.count`, now `sous.ci.sf.auto...`

## [0.5.41](//github.com/opentable/sous/compare/0.5.40...0.5.41)

### Fixed

* All: ot_* fields are actually populated - also instance-no
* All: metrics are scoped to env and region so that multiple sous instances don't
  clobber each other's metrics.
* All: component-id refers to the whole "sous" application; scoped loggers goes in logger-name

## [0.5.40](//github.com/opentable/sous/compare/0.5.39...0.5.40)

### Fixed

* Server: mismatches with logging schemas

## [0.5.39](//github.com/opentable/sous/compare/0.5.38...0.5.39)

### Fixed
* Server: logging configuration actually gets applied,
  so we can get graphite and kafka feeds.
* Server: Various places that log entries were tweaked to conform to ELK schema.

## [0.5.38](//github.com/opentable/sous/compare/0.5.37...0.5.38)

### Fixed
* All: restores -d and -v flags

## [0.5.37](//github.com/opentable/sous/compare/0.5.36...0.5.37)

### Fixed
* All: Cloned DI providers ("psyringe") were resulting in 2+ NameCaches, and
  uncontrolled access to the Docker registry cachce DB. A race condition led to
  errors that prevented deployment of Sous, and then blocked use of the CLI
  client. A stopgap was set up to force a NameCache to be provided early.

## [0.5.36](//github.com/opentable/sous/compare/0.5.35...0.5.36)

### Fixed
- Client: If only one otpl config found with no flavor, and a flavor is specified the found config was used.
- Client: If only one otpl config found for only one flavor, and no flavor or different flavor specified the found config was used.
- Client: `sous plumbing normalizegdm` broke the DI rules and added
  `DryrunNeither` an extra time, which led to a panic.
- Server: Initial database grooming had a race condition. Solved by ensuring NameCache is singular.

### Changed
- Client: Improve testability of default OT_ENV_FLAVOR logic and test.

## [0.5.35](//github.com/opentable/sous/compare/0.5.34...0.5.35)

### Fixed
- Client and server: various logging output is clearer and more correct.
- Client: Flavor flag wasn't being passed to otpl deploy logic.
- Client: Panic when setting OT_ENV_FLAVOR env variable if Env was unset.

## [0.5.34](//github.com/opentable/sous/compare/0.5.33...0.5.34)
### Added
- Client: When calling `sous init -flavor X` automatically add OT_ENV_FLAVOR value to the Env variables

### Fixed
- Client: `sous init -use-otpl-deploy` wasn't handling flavors properly.
- Client: `sous init -ignore-otpl-deploy` caused panic.
- Server: Logging wasn't being properly initialized and crashed on boot.

## [0.5.33](//github.com/opentable/sous/compare/0.5.32...0.5.33)
### Added
- Structured logging. Default logging will be structured (and colorful!)
  because of using logrus. Configuration should allow delivery of metrics to
  graphite and log entries to ELK.

### Fixed
- Server: Flavor metadata wasn't being pulled back into the ADS during rectify, which led to bad behaviors in deploy.

## [0.5.32](//github.com/opentable/sous/compare/0.5.31...0.5.32)
### Changed
- Developer: Refactors of filters and logging. Mostly to the good.

### Fixed
- Client: `sous build` for split containers was adding a path component,
  which broke the resulting deploy container.

## [0.5.31](//github.com/opentable/sous/compare/0.5.30...0.5.31)
### Fixed
- Client: `sous init` defaults resources correctly in the absence of other input.
## [0.5.30](//github.com/opentable/sous/compare/0.5.29...0.5.30)
### Fixed
- Client: certain commands were missing DI for a particular value. These are
  fixed, and tests added for the omission.
- Client: new values for optional fields no longer elided on `manifest set` -
  if the value was missing, the new value would be silently dropped.

## [0.5.29](//github.com/opentable/sous/compare/0.5.28...0.5.29)
### Changed
- Developer: DI system no longer used on a per-request basis.

## [0.5.28](//github.com/opentable/sous/compare/0.5.27...0.5.28)
### Fixed
- Client & Server: rework of DI to contain scope of variable assignment,
  and retain scope from CLI invocation to server.
- Client: multiple target builds weren't getting their offsets recorded correctly.
- Developer: dependency injection provider now an injected dependency of the CLI object.

## [0.5.27](//github.com/opentable/sous/compare/0.5.26...0.5.27)
### Fixed
- Client: omitting query params on update.
- Client: Failed to merge maps to null values (which came from original JSON).

## [0.5.26](//github.com/opentable/sous/compare/0.5.25...0.5.26)
### Fixed
- Client: using wrong name for the /manifest endpoint

## [0.5.25](//github.com/opentable/sous/compare/0.5.24...0.5.25)
### Fixed
- Client: simple dockerfile builds were crashing

## [0.5.24](//github.com/opentable/sous/compare/0.5.23...0.5.24)
### Fixed
- Client: the `sous manifest get` and `set` commands correctly accept a `-flavor` switch.

## [0.5.23](//github.com/opentable/sous/compare/0.5.22...0.5.23)
### Added:
- Client: Split buildpacks can now provide a list of targets,
  and produce all their build products in one `sous build`.
### Changed:
- Client: Client commands now have a "local server" available if no server is
  configurated. This is the start of the path to using HTTP client/server
  interactions for everything, as opposed to strategizing storage modules.

## [0.5.22](//github.com/opentable/sous/compare/0.5.21...0.5.22)
### Fixed
- Server: Validation checks didn't consider default values.

## [0.5.21](//github.com/opentable/sous/compare/0.5.20...0.5.21)
### Added
- Server: Startup field "SkipCheck" added - rather than omitting a
  healthcheck URI, services must set this field `true` in order to signal that
  they don't make use of a "ready" endpoint.
- Server: Full set of Singularity 0.15 HealthcheckOptions now supported.
  Previous field names on Startup retained for compatibility,
  although there may be nuanced changes in how they're interpreted
  (because Singularity no longer supports the old version.)
- Server: Logging extended to collect metrics.
- Server: Metrics exposed on an HTTP endpoint.
- Developer: LogSet extracted to new util/logging package, some refiguring of
  the types and interfaces there with an eye to pulling in a structured logger.
- Client: Command `sous plunbing normalizegdm` is a utility to round-trip the
  Sous storage format. With luck, running this command after manual changes to
  the GDM repo will correct false conflicts.
### Changed
- Server: Startup DeployConfig part fields now have cluster-based default
  values. (These should be configued in the GDM before this version is
  deployed!)
  Most notably, the CheckReadyProtocol needs a default ("HTTP" or "HTTPS")
  because Singularity validates the value on its side.

## [0.5.20](//github.com/opentable/sous/compare/0.5.19...0.5.20)
### Fixed
- Client: `sous deploy` wasn't recognizing its version if there was a prefix supplied.

## [0.5.19](//github.com/opentable/sous/compare/0.5.18...0.5.19)

Only changes in this release are related to deployment.

### Fixed
- Developer: deployment key changed to a machine account.
## [0.5.18](//github.com/opentable/sous/compare/0.5.16...0.5.18)
### Added
- Client: `sous query clusters` will enumerate all the logical clusters sous currently handles, for ease of manifest editing and deployment.

### Changed
- Developer: Makefile directives to build a Sous .deb and upload it to an Artifactory server.
- Server: /gdm now sets Etag header based on current revision of the GDM. Clients attempting
  to update with a stale Etag will have update rejected appropriately.
- Server: Updated Singularity API consumer to work with Singularity v0.15.

### Fixed
- Client: Increased buffer size in shell to handle super-long tokens.
- Client: Conflicting updates to the same manifest now fail appropriately (e.g. during 'sous deploy').
  This should mean better performance when running 'sous deploy' concurrently on the same manifest,
  as conflicting updates won't require multiple passes to resolve.


## [0.5.17]
__(extra release because of mechanical difficulties)__

## [0.5.16](//github.com/opentable/sous/compare/0.5.15...0.5.16)
- Fixed prefixed versions for update and deploy. At this point, git "package" tags should work everywhere they're used.

## [0.5.15](//github.com/opentable/sous/compare/0.5.14...0.5.15)
### Changed
- Panics during rectify print the stack trace along with the error message in the logs.
  Previously the stack trace was printed earlier in the log, making correlation
  difficult.
- Server: All read/write access to the GDM now serialised.
  This is to partially address and issue where concurrent calls to 'sous deploy'
  could result in one of them finishing in the ResolveNotIntended state.

### Fixed
- Client: 'sous build' was failing when using a semver tag with a non-numeric prefix.
  Validation logic is now shared, so 'sous build' succeeds with these tags.
- Non-destructive updates: clients won't clobber fields in the API they don't recognize. Result should be more stable, less coupled client-server relationship.

## [0.5.14](//github.com/opentable/sous/compare/0.5.13...0.5.14)

### Fixed
- A change to the Singularity API was breaking JSON unmarshaling. We now handle those errors as a "malformed" request - i.e. not Sous's to manage.

## [0.5.13](//github.com/opentable/sous/compare/0.5.12...0.5.13)

### Added
- Git tags with a non-numeric prefix and a semver suffix (e.g. 'release-1.2.3' or 'v2.3.4')
  are now considered a "semver" tag, and Sous will extract the version from them.
- Static analysis of important core data model calculations to ensure that all the components of those structures are at least "touched" during diff calculation.
- For developers only, there are 2 new build targets: `install-dev` and
  `install-brew`. These allow developers on a Mac to quickly switch between having
  a personal dev build, or the latest release from homebrew installed locally.

### Fixed
- Operations that change more than one manifest will now be rejected with an
  error. We do not believe there are any such legitimate operations, and
  there's a storage anomoly that surfaces as multiple manifests changing at
  once which we hope this will correct.
- 'sous manifest get' wrongly returned YAML with all lower-cased field names.
  Now it correctly returns YAML with upper camel-cased field names.
  Note that this does not apply to map keys, only struct fields.
- Deployment processing wasn't properly waited on, which could cause problems.

## [0.5.12](//github.com/opentable/sous/compare/0.5.11...0.5.12)
### Fixed
- Issue where deployments constantly re-deployed due to spurious Startup.Timeout diff.

## [0.5.11](//github.com/opentable/sous/compare/0.5.10...0.5.11)
### Fixed
- Singularity now accepts changes to Startup options in manifest.
- Off-by-one error with Singularity deploy IDs, fixed in 0.5.9, re-introduced in
  0.5.10. Now includes better tests surrounding edge cases.

## [0.5.10](//github.com/opentable/sous/compare/0.5.9...0.5.10)
### Fixed
- Off-by-one error with long request IDs.
- Startup information not recovered from Singularity, so not compared for deployment.

## [0.5.9](//github.com/opentable/sous/compare/0.5.8...0.5.9)
### Fixed
- Long version strings resulted in Singularity deploy IDs longer than the max
  allowed length of 49 characters. Now they are always limited to 49.

## [0.5.8](//github.com/opentable/sous/compare/0.5.7...0.5.8)
### Fixed
- Now builds and runs on Go 1.8 (one small change to URL parsing broke Sous for go 1.8).
- New Startup configuration section in manifests now correctly round-trips via 'sous
  manifest get|set' and takes part in manifest diffs.

## [0.5.7](//github.com/opentable/sous/compare/0.5.6...0.5.7)
### Changed
- Images built with Sous get a pinning tag that now includes the timestamp of
  the build, so that multiple builds on a single revision won't clobber labesls
  and make images inaccessible.

## [0.5.6](//github.com/opentable/sous/compare/0.5.5...0.5.6)
### Fixed
- Sous server was unintentionally filtering out manifests with non-empty offsets or flavors.

## [0.5.5](//github.com/opentable/sous/compare/0.5.4...0.5.5)

### Fixed
- Resolution cycles allocate much less memory, which hopefully keeps the memory headroom of Sous much smaller over time.

## [0.5.4](//github.com/opentable/sous/compare/0.5.3...0.5.4)

### Added

- Sous server now returns CORS headers so that the Sous SPA (forthcoming) can consume its data.

### Fixed

- Crashing bug on GDM updates.

## [0.5.3](//github.com/opentable/sous/compare/0.5.2...0.5.3)

### Added
- Profiling endpoints, gated with a `server` flag, or the SOUS_PROFILING env variable.

### Fixed
- Environment variable defaults from cluster definitions
  no longer elide identical variables on manifests,
  which means that common values can be added to the defaults
  without undue concern for manifest environment variables.

## [0.5.2](//github.com/opentable/sous/compare/0.5.1...0.5.2)

### Added
- Extra debug logging about how build strategies are selected.
- Startup options in manifest to set healthcheck timeout and relative
  URI path of healthcheck endpoint.

### Changed
- Singularity RequestIDs are generated with a suffix of the MD5 sum of
  pre-slug data instead of a random UUID.
- Singularity RequestIDs are shortened to no longer include FQDN or
  organization of Git repo URL.

### Fixed
- Calls to `docker build` now have a `--pull` flag so that stale cached FROM
  images don't confuse builds.

## [0.5.1](//github.com/opentable/sous/compare/0.5.0...0.5.1)

### Fixed
- Singularity RequestIDs retrieved from Singularity are reused when updating deploys,
  instead of recomputing fresh unique ones each time.

### Minor
- Added a tool called "danger" to do review of PRs.

## [0.5.0](//github.com/opentable/sous/compare/0.4.1...0.5.0)

### Added
* Split image build strategy: support for using a build image to produce artifacts to be run
  in a separate deploy image.

### Changed
* Sous detects the tasks in its purview based on metadata it sets when the task
  is created, rather than inspecting request or deploy ids.

### Fixed
* Consequent to detecting tasks based on metadata,
  Sous's requests are now compatible
  with Singularity 0.14,
  and the resulting Mesos Task IDs are suitable to use as Kafka client ids.

## [0.4.1](//github.com/opentable/sous/compare/0.4.0...0.4.1)

### Fixed
- Status for updated deploys was being reported as if they were already stable.
  The stable vs. live statuses reported by the server each now have their own
  GDM snapshot so that this determination can be made properly.

## [0.4.0](//github.com/opentable/sous/compare/0.3.0...0.4.0)

### Added
- Conflicting GDM updates now retry, up to the number of deployments in their manifest.

### Changed
- Failed deploys to Singularity are now retried until they succeed or the GDM
  changes.

## [0.3.0](//github.com/opentable/sous/compare/0.2.1...0.3.0)

### Added
- Extra metadata tagged onto the Singularity deploys.
- `sous server` now treats its configured Docker registry as canonical, so
  that, e.g. regional mirrors can be used to reduce deploy latency.

### Changed

- Digested Docker image names no longer query the registry, which should reduce
  our requests count there.

## [0.2.1](//github.com/opentable/sous/compare/0.2.0...0.2.1)

### Added

- Adds Sous related-metadata to Singularity deploys for tracking and visibility purposes.

### Fixed

- In certain conditions, Sous would report a deploy as failed before it had completed.

## [0.2.0](//github.com/opentable/sous/compare/0.1.9...0.2.0) - 2017-03-06

### Added

- 'sous deploy' now returns a nonzero exit code when tasks for a deploy fail to start
  in Singularity. This makes it more suitable for unattended contexts like CD.

### Fixed

- Source locations with empty offsets and flavors no longer confuse 'sous plumbing status'.
  Previously 'sous plumbing status' (and 'sous deploy' which depends on it) were
  failing because they matched too many deployments when treating the empty
  offset as a wildcard. They now correctly treat it as a specific value.
- 'sous build' and 'sous deploy' previously appeared to hang when running long internal
  operations, they now inform the user there will be a wait.


## [0.1.9](//github.com/opentable/sous/compare/0.1.8...0.1.9) - 2017-02-16

### Added

- 'sous init -use-otpl-deploy' now supports flavors
  defined by otpl config directories in the `<cluster>.<flavor>` format.
  If there is a single flavor defined, behaviour is like before.
  Otherwise you may supply a -flavor flag to import configurations of a particular flavor.
- config.yaml now supports a new `User` field containing `Name` and `Email`.
  If set this info is sent to the server alongside all requests,
  and is used when committing state changes (as the --author flag).
- On first run (when there is no config file),
  and when a terminal is attached
  (meaning it's likely that a user is present),
  the user is prompted to provide their name and email address,
  and the URL of their local Sous server.
- `sous deploy`
  (and `sous plumbing status`)
  now await Singularity marking the indended deployment as active before returning.

### Fixed
- Deployment filters (which are used extensively) now treat "" dirs and flavors
  as real values, rather than wildcards.

## [0.1.8](//github.com/opentable/sous/compare/v0.1.7...0.1.8) - 2017-01-17

### Added
- 'sous init' -use-otpl-config now imports owners from singularity-request.json
- 'sous update' no longer requires -tag or -repo flags
  if they can be sniffed from the git repo context.
- Docs: Installation document added at doc/install.md

### Changed

- Logging, Server: Warn when artifacts are not resolvable.
- Logging: suppress full deployment diffs in debug (-d) mode,
  only print them in verbose -v mode.
- Sous Version outputs lines less than 80 characters long.

### Fixed

- Internal error caused by reading malformed YAML manifests resolved.
- SourceLocations now return more sensible parse errors when unmarshaling from JSON.
- Resolve errors now marshalled correctly by server.
- Server /status endpoint now returns latest status from AutoResolver rather than status at boot.

## [0.1.7](//github.com/opentable/sous/compare/v0.1.6...v0.1.7) 2017-01-19

### Added

- We are now able to easily release pre-built Mac binaries.
- Documentation about Sous' intended use for driving builds.
- Change in 'sous plumbing status' to support manifests that deploy to a subset of clusters.
- 'sous deploy' now waits by default until a deploy is complete.
  This makes it much more useful in unattended CI contexts.

### Changed

- Tweaks to Makefile and build process in general.

## [0.1.6](//github.com/opentable/sous/compare/v0.1.5...v0.1.6) 2017-01-19

Not documented.

## [0.1.5](//github.com/opentable/sous/compare/v0.1.4...v0.1.5) 2017-01-19

Not documented.

## [0.1.4](//github.com/opentable/sous/compare/v0.1.3...v0.1.4) 2017-01-19

Not documented.

## Sous 0.1

Sous 0.1 adds:
- A number of new features to the CLI.
  - `sous deploy` command (alpha)
  - `-flavor` flag, and support for flavors (see below)
  - `-source` flag which can be used instead of `-repo` and `-offset`
- Automatic migrations for the Docker image name cache.
- Consistent identifier parse and print round-tripping.
- Updates to various pieces of documentation.
- Nicer Singularity request names.

## Consistency

- Changes to the schema of the local Docker image name cache database no longer require user
  intervention and re-building the entire cache from source. Now, we track the schema, and
  migrate your cache as necessary.
- SourceIDs and SourceLocations now correctly round-trip from parse to string and back again.
- SourceLocations now have a single parse method, so we always get the same results and/or errors.
- We somehow abbreviated "Actual Deployment Set" "ADC" ?! That's fixed, we're now using "ADS".

### CLI

#### New command `sous deploy` (alpha)

Is intended to provide a hook for deploying single applications from a CI context.
Right now, this command works with a local GDM, modifying it, and running rectification
locally.
Over time, we will migrate how this command works whilst maintaining its interface and
semantics.
(The intention is that eventually 'sous deploy' will work by making an API call and
allowing the server to handle updating the GDM and rectifying.)

#### New flag `-flavor`

Actually, this is more than a flag, it affects the underlying data model, and the way
we think about how deployments are grouped.

Previously, Sous enabled at most a single deployment configuration per SourceLocation
per cluster. This model covers 90% of our use cases at OpenTable, but there are
exceptions.

We added "flavor" as a core concept in Sous, which allows multiple different deployment
configurations to be defined for a single codebase (SourceLocation) in each cluster. We
don't expect this feature to be used very much, but in those cases where configuration
needs to be more granular than per cluster, you now have that option available.

All commands that accept the `-source` flag (and/or the `-repo` and `-offset` flags) now
also accept the `-flavor` flag. Flavor is intended to be a short string made of
alphanumerics and possibly a hyphen, although we are not yet validating this string.
Each `-flavor` of a given `-source` is treated as a separate application, and has its
own manifest, allowing that application to be configured globally by a single manifest,
just like any other.

To create a new flavored application, you need to `sous init` with a `-flavor` flag. E.g.:

    sous init -flavor orange

From inside a repository would initiate a flavored manifest for that repo. Further calls
to `sous update`, `sous deploy`, etc, need to also specify the flavor `orange` to
work with that manifest. You can add an arbitrary number of flavors per SourceLocation,
and using a flavored manifest does not preclude you from also using a standard manifest
with no explicit flavor.

#### New flag `-source`

The `-source` flag is intended to be a replacement for the `-repo` and
`-offset` combination, for use in development environments. Note that we do not have
any plans to remove `-repo` and `-offset` since they may still be useful, especially
in scripting environments.

Source allows you to specify your SourceLocation in a single flag.
Source also performs additional validation,
ensuring that the source you pass can be handled by Sous end-to-end.
At present, that
means the repository must be a GitHub-based, in the form:

    github.com/<user>/<repo>

If your source code is not based in the root of the repository, you can add the offset
by separating it with a comma, e.g.:

    github.com/<user>/<repo>,<offset>

Because GitHub repository paths have a fixed format that Sous understands, you can
optionally use a slash instead of a comma, so the following is equivalent:

    github.com/<user>/<repo>/<offset>

(and offset can itself contain slashes if necessary, just like before).

### Documentation

We have made various documentation improvements, but there are definitely some that are
still out of date, which we will look to resolve in the coming weeks. Improvements made
in this release include:

- Better description of networking setup for Singularity deployments.
- Update to the deployment workflow documentation.
- Some fixes to the getting started document.

### Singularity request names

Up until now, Singularity request names looked something like this:

    github.comopentablereponameclustername

Which is not a great user experience, and has a large chance of causing naming collisions.
This version of Sous changes these names to use the form:

    <SourceLocation>:<Flavor>:<ClusterName>

E.g. for a simple repo with no offset or flavor, it looks like this:

    github.com>opentable>sous::cluster-name

With an offset and flavor, it expands to something like this:

    github.com>opentable>sous,offset:flavor-name:cluster-name


### Other

There have been numerous other small tweaks and fixes, mostly at code level to make our
own lives easier. We are also conscientiously working on improving test coverage, and this
cycle hit 54%, we expect to see that rise quickly now that we fail CI when it falls. You
can track test coverage at https://codecov.io/gh/opentable/sous.

For more gory detail, check out the [full list of commits between 0.0.1 and 0.1](https://github.com/opentable/sous/compare/v0.0.1...v0.1).<|MERGE_RESOLUTION|>--- conflicted
+++ resolved
@@ -11,11 +11,7 @@
 ### Added
 * CLI: If no image is present in runspec, return a fatal flaw in build.
 * Server: adding duplex state storage, to keep DB in sync until ready to switch over
-<<<<<<< HEAD
-* Server: Update logging to a more structured format: server, resource, handle_gdm
-=======
-* Server: Update logging to a more structured format: Resource, Server, Generic Msg
->>>>>>> 9508ab37
+* Server: Update logging to a more structured format: server, resource, Generic Msg, handle_gdm
 
 ### Changed
 * All: error parsing repo from SourceLocation now more informative.
