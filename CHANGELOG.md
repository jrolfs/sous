--- conflicted
+++ resolved
@@ -6,17 +6,15 @@
 and this project adheres to [Semantic Versioning](http://semver.org/)
 with respect to its command line interface and HTTP interface.
 
-<<<<<<< HEAD
 ## [Unreleased](//github.com/opentable/sous/compare/0.5.65...master)
 
 * Server: PUT /single-deployment endpoint immediately adds a rectification
   to the queue and returns a link to monitor for completion.
-=======
+
 ## [0.5.67](//github.com/opentable/sous/compare/0.5.66...0.5.67)
 
 ### Added
 * All: Add truncated message that was supposed to go to logstash if it is found to error out from delivery to Kafka
->>>>>>> 0efbb1e7
 
 ## [0.5.66](//github.com/opentable/sous/compare/0.5.65...0.5.66)
 
