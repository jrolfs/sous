# Sous Changelog

All notable changes to this project will be documented in this file.

The format is based on [Keep a Changelog](http://keepachangelog.com/)
and this project adheres to [Semantic Versioning](http://semver.org/)
with respect to its command line interface and HTTP interface.

## [Unreleased](//github.com/opentable/sous/compare/0.5.65...master)

### Added
* Server: Include connection string in db connection error log.

### Changed
* All: Top-level global logger labeled "GLOBAL".
<<<<<<< HEAD
* All: Deployment builder, manifest get/set, StatusMiddleware, otplManifest now emits structured logs.
=======
* All: Deployment builder now emits structured logs.
* CLI: When sous build fails due to no Dockerfile, error says exactly that.
>>>>>>> 48f99c6b

### Fixed
* All: Some formatted logs were incorrectly reporting missing values and were
  indiscriminately trying to render a single slice in the first format verb.
  Resolved so those logs format correctly.

## [0.5.65](//github.com/opentable/sous/compare/0.5.63...0.5.65)

### Added
* Server: new endpoints /deploy-queues and /deploy-queue-item showing the
  list of all deployment queues and their lengths, and individual queue items
  respectively. /deploy-queue-item allows HTTP long-polling on the completion
  of a single rectification be providing the ?wait=true query parameter.
* Server: new endpoint /state/deployments allows cluster-specific updates to GDM.
* All: Default when testing, don't call recover when a log message fails to Deliver.
* CLI: Added timing information to report invocation message.
* All: Logging Reporter that allows allows semi flexible fields to be indexed.

## [0.5.63](//github.com/opentable/sous/compare/0.5.62...0.5.63)
### Added
* CLI: If no image is present in runspec, return a fatal flaw in build.
* Server: adding duplex state storage, to keep DB in sync until ready to switch over
* Server: Update logging to a more structured format: server, ext/singularity, resource, Generic Msg, handle_gdm, subpoller, volume, local_config, rest/client, disk_state_manager, router
* Server: A /health endpoint. For the time being, just a 200 and the running version of Sous.

### Changed
* All: error parsing repo from SourceLocation now more informative.
* Server: increased scoping of loggers - log entries should report their sources better.

### Fixed
* All: Data race in rectification queue.

## [0.5.62](//github.com/opentable/sous/compare/0.5.61...0.5.62)

### Added
* Server: If default log level is invalid, use Extreme level and print out a message.
* Logging: sous-diff-resolution logs include two new fields 'sous-diff-source-type' and
  'sous-diff-source-user', hard-coded to 'global rectifier' and 'unknown'.

### Fixed
* All: Setting a manifest with Owners field not alphabetically sorted no longer prevents updates
  to other manifests. (Owners are always stored in alphabetical order now.)
* Server: Kafka config validation now correctly checks if brokers were specified when Kafka is enabled.
* Server: Changing the Owners list now correctly causes the Singularity request to be updated.

## Internal
* Server: Storage module for Postgres uses placeholders correctly. As yet, not connected up.

## [0.5.61](//github.com/opentable/sous/compare/0.5.60...0.5.61)

### Added
* Server: Ability to load sous sibiling urls from environment variable

## [0.5.60](//github.com/opentable/sous/compare/0.5.59...0.5.60)

This release contains internal changes only; external behaviour is unmodified.
See [the set of commits in this release](//github.com/opentable/sous/compare/0.5.59...0.5.60)
for details of developer-facing changes.

## [0.5.59](//github.com/opentable/sous/compare/0.5.58...0.5.59)
### Fixed
* Server: Docker repository HTTP metrics collected and logged.
* Server: Sizes of *response* bodies logged and reported to Graphite.
* Server: Backtrace on HTTP logging excludes our libraries.

## [0.5.58](//github.com/opentable/sous/compare/0.5.57...0.5.58)

### Added
* Server: HTTP client requests to Singularity log to Kafka
* Server: HTTP client requests to the Docker registry log to Kafka
* Server: HTTP server responses log to Kafka
* Server: Additional metrics reported per request kind, per host and per kind,host pair.

## [0.5.57](//github.com/opentable/sous/compare/0.5.56...0.5.57)
### Fixed
* CLI + Server: No longer panics when printing a nil Deployment.

* Server: Profiling configuration - accepts SOUS_PROFILING environment variable correctly.

### Changed
* Developer: Server action extracted.

## [0.5.56](//github.com/opentable/sous/compare/0.5.55...0.5.56)
### Fixed
* CLI: No longer panics under normal operation (e.g. when trying to run 'sous deploy'
  outside of a git repo, or when server connection fails etc).
* CLI + Server: Logging goes to Kafka and Graphite when configured to again.

## [0.5.55](//github.com/opentable/sous/compare/0.5.54...0.5.55)
### Changed
* CLI: Quieter output for local operators. Previously many log messages were
  emitted to stderr which made CLI use difficult due to information overload.

### Fixed
* CLI: -s -q -v and -d (silent, quiet, verbose, and debug) flags now set the
  logging level appropriately. You'll now see a lot more output when using
  -d and -v flags, and only critical errors from -s, critical and console output
  from -q.

## [0.5.54](//github.com/opentable/sous/compare/0.5.53...0.5.54)
### Added
* All: a Schedule field on Manifests, which should publish to Singularity to allow for scheduled tasks.

### Fixed
* All: a bug in the Kafka subcomponent meant that the reverse sense was being applied to log entries.
  Furthermore, the severity was wrong, and the messages were being omitted.

## [0.5.53](//github.com/opentable/sous/compare/0.5.52...0.5.53)

### Fixed
* Server: the resolve complete message is properly emitted and produces stats

## [0.5.52](//github.com/opentable/sous/compare/0.5.51...0.5.52)

### Changed
* All: Logging to Kafka no longer goes through logrus.

### Added
* Client: console output related to deploys. Reports the number of instances
  intended, and reflects the successfully deployed source ID and target
  cluster.

## [0.5.51](//github.com/opentable/sous/compare/0.5.50...0.5.51)

### Added
* Server: max concurrent HTTP requests per Singularity server now configurable
  using `MaxHTTPConcurrencySingularity` in config file or
  `MAX_HTTP_CONCURRENCY_SINGULARITY` env var. Default is 10 was previously
  hard-coded to 10, so this is an opt-in change.

### Changed
* All: some logging behaviors - there may be more output than we'd like
* All: logging - capture the CLI output to Kafka, test that diff logs are generated.
* All: backtrace selection more accurate (i.e. the reported source of log entries is generally where they're actually reported)

## [0.5.50](//github.com/opentable/sous/compare/0.5.49...0.5.50)
### Fixed
* All: log entries weren't conforming to the requirements of our schemas.

## [0.5.49](//github.com/opentable/sous/compare/0.5.48...0.5.49)
### Fixed
* Server: at least one botched log message type has been caught and corrected.

### Added
* Client: more descriptive output from 'sous deploy' and 'sous update' commands.

## [0.5.48](//github.com/opentable/sous/compare/0.5.47...0.5.48)

### Fixed
* Erroneous output on stdout breaking some cli consumers.


## [0.5.47](//github.com/opentable/sous/compare/0.5.46...0.5.47)

### Fixed
Both: DI interaction causing panic on boot.

## [0.5.46](//github.com/opentable/sous/compare/0.5.44...0.5.46)

### Added
* Client: a separate status for "API requests are broken".
* Client: many new log messages during `sous update`, `sous deploy` and `sous plumbing status`.
* Client: general log message for start and end of command execution.

### Fixed
* Client: a panic would occur if the remote server wasn't available or responded with a 500.
* Attempting to fix invalid config using 'sous config' was not possible because we
  were validating config as a precondition to executing the command. We now only
  validate config for commands that rely on a valid config, so 'sous config' can be
  used to correct issues.

## [0.5.44](//github.com/opentable/sous/compare/0.5.43...0.5.44)

### Fixed

* Server: diff messages could panic when logging them if the diff didn't resolve correctly.
* All: logging panics would crash the app.
* Client: 'sous deploy' now waits for a complete resolution to take place before
  reporting failure. This avoids a race condition where earlier failures could
  be misreported as failures with the current deployment.
* Client: 'sous deploy' now bails out if no changes are detected after the present
  resolve cycle has completed, or if the latest version in the GDM does not match that
  expected. This solves an issue where deployments would appear to hang for a long time
  and eventually fail with a confusing error message, often due to conflicting updates.

## [0.5.43](//github.com/opentable/sous/compare/0.5.42...0.5.43)

### Added
* Server: deployment diffs are now logged as structured messages.
* Client: `sous init` command now has `-dryrun` flag, so you can generate a manifest
  without sending it to the server. This flag interacts with the `-flavor`,
  `-use-otpl-deploy` and `-ignore-otpl-deploy` flags as well, so you can check sous'
  intentions in all these scenarios without accidentally creating manifests you don't want.

### Fixed
* Server: Changing Startup.SkipCheck now correctly results in a re-deploy with the
  updated value.
* Client: commands 'sous deploy', 'sous manifest get' and 'sous manifest set' now receive the correct auto-detected offset
  so you no longer require the -offset flag in most cases (unless you need to override it).

## [0.5.42](//github.com/opentable/sous/compare/0.5.41...0.5.42)
### Fixed
* All: Graphite output was like `sous.sous.ci.sfautoresolver.fullcycle-duration.count`, now `sous.ci.sf.auto...`

## [0.5.41](//github.com/opentable/sous/compare/0.5.40...0.5.41)

### Fixed

* All: ot_* fields are actually populated - also instance-no
* All: metrics are scoped to env and region so that multiple sous instances don't
  clobber each other's metrics.
* All: component-id refers to the whole "sous" application; scoped loggers goes in logger-name

## [0.5.40](//github.com/opentable/sous/compare/0.5.39...0.5.40)

### Fixed

* Server: mismatches with logging schemas

## [0.5.39](//github.com/opentable/sous/compare/0.5.38...0.5.39)

### Fixed
* Server: logging configuration actually gets applied,
  so we can get graphite and kafka feeds.
* Server: Various places that log entries were tweaked to conform to ELK schema.

## [0.5.38](//github.com/opentable/sous/compare/0.5.37...0.5.38)

### Fixed
* All: restores -d and -v flags

## [0.5.37](//github.com/opentable/sous/compare/0.5.36...0.5.37)

### Fixed
* All: Cloned DI providers ("psyringe") were resulting in 2+ NameCaches, and
  uncontrolled access to the Docker registry cachce DB. A race condition led to
  errors that prevented deployment of Sous, and then blocked use of the CLI
  client. A stopgap was set up to force a NameCache to be provided early.

## [0.5.36](//github.com/opentable/sous/compare/0.5.35...0.5.36)

### Fixed
- Client: If only one otpl config found with no flavor, and a flavor is specified the found config was used.
- Client: If only one otpl config found for only one flavor, and no flavor or different flavor specified the found config was used.
- Client: `sous plumbing normalizegdm` broke the DI rules and added
  `DryrunNeither` an extra time, which led to a panic.
- Server: Initial database grooming had a race condition. Solved by ensuring NameCache is singular.

### Changed
- Client: Improve testability of default OT_ENV_FLAVOR logic and test.

## [0.5.35](//github.com/opentable/sous/compare/0.5.34...0.5.35)

### Fixed
- Client and server: various logging output is clearer and more correct.
- Client: Flavor flag wasn't being passed to otpl deploy logic.
- Client: Panic when setting OT_ENV_FLAVOR env variable if Env was unset.

## [0.5.34](//github.com/opentable/sous/compare/0.5.33...0.5.34)
### Added
- Client: When calling `sous init -flavor X` automatically add OT_ENV_FLAVOR value to the Env variables

### Fixed
- Client: `sous init -use-otpl-deploy` wasn't handling flavors properly.
- Client: `sous init -ignore-otpl-deploy` caused panic.
- Server: Logging wasn't being properly initialized and crashed on boot.

## [0.5.33](//github.com/opentable/sous/compare/0.5.32...0.5.33)
### Added
- Structured logging. Default logging will be structured (and colorful!)
  because of using logrus. Configuration should allow delivery of metrics to
  graphite and log entries to ELK.

### Fixed
- Server: Flavor metadata wasn't being pulled back into the ADS during rectify, which led to bad behaviors in deploy.

## [0.5.32](//github.com/opentable/sous/compare/0.5.31...0.5.32)
### Changed
- Developer: Refactors of filters and logging. Mostly to the good.

### Fixed
- Client: `sous build` for split containers was adding a path component,
  which broke the resulting deploy container.

## [0.5.31](//github.com/opentable/sous/compare/0.5.30...0.5.31)
### Fixed
- Client: `sous init` defaults resources correctly in the absence of other input.
## [0.5.30](//github.com/opentable/sous/compare/0.5.29...0.5.30)
### Fixed
- Client: certain commands were missing DI for a particular value. These are
  fixed, and tests added for the omission.
- Client: new values for optional fields no longer elided on `manifest set` -
  if the value was missing, the new value would be silently dropped.

## [0.5.29](//github.com/opentable/sous/compare/0.5.28...0.5.29)
### Changed
- Developer: DI system no longer used on a per-request basis.

## [0.5.28](//github.com/opentable/sous/compare/0.5.27...0.5.28)
### Fixed
- Client & Server: rework of DI to contain scope of variable assignment,
  and retain scope from CLI invocation to server.
- Client: multiple target builds weren't getting their offsets recorded correctly.
- Developer: dependency injection provider now an injected dependency of the CLI object.

## [0.5.27](//github.com/opentable/sous/compare/0.5.26...0.5.27)
### Fixed
- Client: omitting query params on update.
- Client: Failed to merge maps to null values (which came from original JSON).

## [0.5.26](//github.com/opentable/sous/compare/0.5.25...0.5.26)
### Fixed
- Client: using wrong name for the /manifest endpoint

## [0.5.25](//github.com/opentable/sous/compare/0.5.24...0.5.25)
### Fixed
- Client: simple dockerfile builds were crashing

## [0.5.24](//github.com/opentable/sous/compare/0.5.23...0.5.24)
### Fixed
- Client: the `sous manifest get` and `set` commands correctly accept a `-flavor` switch.

## [0.5.23](//github.com/opentable/sous/compare/0.5.22...0.5.23)
### Added:
- Client: Split buildpacks can now provide a list of targets,
  and produce all their build products in one `sous build`.
### Changed:
- Client: Client commands now have a "local server" available if no server is
  configurated. This is the start of the path to using HTTP client/server
  interactions for everything, as opposed to strategizing storage modules.

## [0.5.22](//github.com/opentable/sous/compare/0.5.21...0.5.22)
### Fixed
- Server: Validation checks didn't consider default values.

## [0.5.21](//github.com/opentable/sous/compare/0.5.20...0.5.21)
### Added
- Server: Startup field "SkipCheck" added - rather than omitting a
  healthcheck URI, services must set this field `true` in order to signal that
  they don't make use of a "ready" endpoint.
- Server: Full set of Singularity 0.15 HealthcheckOptions now supported.
  Previous field names on Startup retained for compatibility,
  although there may be nuanced changes in how they're interpreted
  (because Singularity no longer supports the old version.)
- Server: Logging extended to collect metrics.
- Server: Metrics exposed on an HTTP endpoint.
- Developer: LogSet extracted to new util/logging package, some refiguring of
  the types and interfaces there with an eye to pulling in a structured logger.
- Client: Command `sous plunbing normalizegdm` is a utility to round-trip the
  Sous storage format. With luck, running this command after manual changes to
  the GDM repo will correct false conflicts.
### Changed
- Server: Startup DeployConfig part fields now have cluster-based default
  values. (These should be configued in the GDM before this version is
  deployed!)
  Most notably, the CheckReadyProtocol needs a default ("HTTP" or "HTTPS")
  because Singularity validates the value on its side.

## [0.5.20](//github.com/opentable/sous/compare/0.5.19...0.5.20)
### Fixed
- Client: `sous deploy` wasn't recognizing its version if there was a prefix supplied.

## [0.5.19](//github.com/opentable/sous/compare/0.5.18...0.5.19)

Only changes in this release are related to deployment.

### Fixed
- Developer: deployment key changed to a machine account.
## [0.5.18](//github.com/opentable/sous/compare/0.5.16...0.5.18)
### Added
- Client: `sous query clusters` will enumerate all the logical clusters sous currently handles, for ease of manifest editing and deployment.

### Changed
- Developer: Makefile directives to build a Sous .deb and upload it to an Artifactory server.
- Server: /gdm now sets Etag header based on current revision of the GDM. Clients attempting
  to update with a stale Etag will have update rejected appropriately.
- Server: Updated Singularity API consumer to work with Singularity v0.15.

### Fixed
- Client: Increased buffer size in shell to handle super-long tokens.
- Client: Conflicting updates to the same manifest now fail appropriately (e.g. during 'sous deploy').
  This should mean better performance when running 'sous deploy' concurrently on the same manifest,
  as conflicting updates won't require multiple passes to resolve.


## [0.5.17]
__(extra release because of mechanical difficulties)__

## [0.5.16](//github.com/opentable/sous/compare/0.5.15...0.5.16)
- Fixed prefixed versions for update and deploy. At this point, git "package" tags should work everywhere they're used.

## [0.5.15](//github.com/opentable/sous/compare/0.5.14...0.5.15)
### Changed
- Panics during rectify print the stack trace along with the error message in the logs.
  Previously the stack trace was printed earlier in the log, making correlation
  difficult.
- Server: All read/write access to the GDM now serialised.
  This is to partially address and issue where concurrent calls to 'sous deploy'
  could result in one of them finishing in the ResolveNotIntended state.

### Fixed
- Client: 'sous build' was failing when using a semver tag with a non-numeric prefix.
  Validation logic is now shared, so 'sous build' succeeds with these tags.
- Non-destructive updates: clients won't clobber fields in the API they don't recognize. Result should be more stable, less coupled client-server relationship.

## [0.5.14](//github.com/opentable/sous/compare/0.5.13...0.5.14)

### Fixed
- A change to the Singularity API was breaking JSON unmarshaling. We now handle those errors as a "malformed" request - i.e. not Sous's to manage.

## [0.5.13](//github.com/opentable/sous/compare/0.5.12...0.5.13)

### Added
- Git tags with a non-numeric prefix and a semver suffix (e.g. 'release-1.2.3' or 'v2.3.4')
  are now considered a "semver" tag, and Sous will extract the version from them.
- Static analysis of important core data model calculations to ensure that all the components of those structures are at least "touched" during diff calculation.
- For developers only, there are 2 new build targets: `install-dev` and
  `install-brew`. These allow developers on a Mac to quickly switch between having
  a personal dev build, or the latest release from homebrew installed locally.

### Fixed
- Operations that change more than one manifest will now be rejected with an
  error. We do not believe there are any such legitimate operations, and
  there's a storage anomoly that surfaces as multiple manifests changing at
  once which we hope this will correct.
- 'sous manifest get' wrongly returned YAML with all lower-cased field names.
  Now it correctly returns YAML with upper camel-cased field names.
  Note that this does not apply to map keys, only struct fields.
- Deployment processing wasn't properly waited on, which could cause problems.

## [0.5.12](//github.com/opentable/sous/compare/0.5.11...0.5.12)
### Fixed
- Issue where deployments constantly re-deployed due to spurious Startup.Timeout diff.

## [0.5.11](//github.com/opentable/sous/compare/0.5.10...0.5.11)
### Fixed
- Singularity now accepts changes to Startup options in manifest.
- Off-by-one error with Singularity deploy IDs, fixed in 0.5.9, re-introduced in
  0.5.10. Now includes better tests surrounding edge cases.

## [0.5.10](//github.com/opentable/sous/compare/0.5.9...0.5.10)
### Fixed
- Off-by-one error with long request IDs.
- Startup information not recovered from Singularity, so not compared for deployment.

## [0.5.9](//github.com/opentable/sous/compare/0.5.8...0.5.9)
### Fixed
- Long version strings resulted in Singularity deploy IDs longer than the max
  allowed length of 49 characters. Now they are always limited to 49.

## [0.5.8](//github.com/opentable/sous/compare/0.5.7...0.5.8)
### Fixed
- Now builds and runs on Go 1.8 (one small change to URL parsing broke Sous for go 1.8).
- New Startup configuration section in manifests now correctly round-trips via 'sous
  manifest get|set' and takes part in manifest diffs.

## [0.5.7](//github.com/opentable/sous/compare/0.5.6...0.5.7)
### Changed
- Images built with Sous get a pinning tag that now includes the timestamp of
  the build, so that multiple builds on a single revision won't clobber labesls
  and make images inaccessible.

## [0.5.6](//github.com/opentable/sous/compare/0.5.5...0.5.6)
### Fixed
- Sous server was unintentionally filtering out manifests with non-empty offsets or flavors.

## [0.5.5](//github.com/opentable/sous/compare/0.5.4...0.5.5)

### Fixed
- Resolution cycles allocate much less memory, which hopefully keeps the memory headroom of Sous much smaller over time.

## [0.5.4](//github.com/opentable/sous/compare/0.5.3...0.5.4)

### Added

- Sous server now returns CORS headers so that the Sous SPA (forthcoming) can consume its data.

### Fixed

- Crashing bug on GDM updates.

## [0.5.3](//github.com/opentable/sous/compare/0.5.2...0.5.3)

### Added
- Profiling endpoints, gated with a `server` flag, or the SOUS_PROFILING env variable.

### Fixed
- Environment variable defaults from cluster definitions
  no longer elide identical variables on manifests,
  which means that common values can be added to the defaults
  without undue concern for manifest environment variables.

## [0.5.2](//github.com/opentable/sous/compare/0.5.1...0.5.2)

### Added
- Extra debug logging about how build strategies are selected.
- Startup options in manifest to set healthcheck timeout and relative
  URI path of healthcheck endpoint.

### Changed
- Singularity RequestIDs are generated with a suffix of the MD5 sum of
  pre-slug data instead of a random UUID.
- Singularity RequestIDs are shortened to no longer include FQDN or
  organization of Git repo URL.

### Fixed
- Calls to `docker build` now have a `--pull` flag so that stale cached FROM
  images don't confuse builds.

## [0.5.1](//github.com/opentable/sous/compare/0.5.0...0.5.1)

### Fixed
- Singularity RequestIDs retrieved from Singularity are reused when updating deploys,
  instead of recomputing fresh unique ones each time.

### Minor
- Added a tool called "danger" to do review of PRs.

## [0.5.0](//github.com/opentable/sous/compare/0.4.1...0.5.0)

### Added
* Split image build strategy: support for using a build image to produce artifacts to be run
  in a separate deploy image.

### Changed
* Sous detects the tasks in its purview based on metadata it sets when the task
  is created, rather than inspecting request or deploy ids.

### Fixed
* Consequent to detecting tasks based on metadata,
  Sous's requests are now compatible
  with Singularity 0.14,
  and the resulting Mesos Task IDs are suitable to use as Kafka client ids.

## [0.4.1](//github.com/opentable/sous/compare/0.4.0...0.4.1)

### Fixed
- Status for updated deploys was being reported as if they were already stable.
  The stable vs. live statuses reported by the server each now have their own
  GDM snapshot so that this determination can be made properly.

## [0.4.0](//github.com/opentable/sous/compare/0.3.0...0.4.0)

### Added
- Conflicting GDM updates now retry, up to the number of deployments in their manifest.

### Changed
- Failed deploys to Singularity are now retried until they succeed or the GDM
  changes.

## [0.3.0](//github.com/opentable/sous/compare/0.2.1...0.3.0)

### Added
- Extra metadata tagged onto the Singularity deploys.
- `sous server` now treats its configured Docker registry as canonical, so
  that, e.g. regional mirrors can be used to reduce deploy latency.

### Changed

- Digested Docker image names no longer query the registry, which should reduce
  our requests count there.

## [0.2.1](//github.com/opentable/sous/compare/0.2.0...0.2.1)

### Added

- Adds Sous related-metadata to Singularity deploys for tracking and visibility purposes.

### Fixed

- In certain conditions, Sous would report a deploy as failed before it had completed.

## [0.2.0](//github.com/opentable/sous/compare/0.1.9...0.2.0) - 2017-03-06

### Added

- 'sous deploy' now returns a nonzero exit code when tasks for a deploy fail to start
  in Singularity. This makes it more suitable for unattended contexts like CD.

### Fixed

- Source locations with empty offsets and flavors no longer confuse 'sous plumbing status'.
  Previously 'sous plumbing status' (and 'sous deploy' which depends on it) were
  failing because they matched too many deployments when treating the empty
  offset as a wildcard. They now correctly treat it as a specific value.
- 'sous build' and 'sous deploy' previously appeared to hang when running long internal
  operations, they now inform the user there will be a wait.


## [0.1.9](//github.com/opentable/sous/compare/0.1.8...0.1.9) - 2017-02-16

### Added

- 'sous init -use-otpl-deploy' now supports flavors
  defined by otpl config directories in the `<cluster>.<flavor>` format.
  If there is a single flavor defined, behaviour is like before.
  Otherwise you may supply a -flavor flag to import configurations of a particular flavor.
- config.yaml now supports a new `User` field containing `Name` and `Email`.
  If set this info is sent to the server alongside all requests,
  and is used when committing state changes (as the --author flag).
- On first run (when there is no config file),
  and when a terminal is attached
  (meaning it's likely that a user is present),
  the user is prompted to provide their name and email address,
  and the URL of their local Sous server.
- `sous deploy`
  (and `sous plumbing status`)
  now await Singularity marking the indended deployment as active before returning.

### Fixed
- Deployment filters (which are used extensively) now treat "" dirs and flavors
  as real values, rather than wildcards.

## [0.1.8](//github.com/opentable/sous/compare/v0.1.7...0.1.8) - 2017-01-17

### Added
- 'sous init' -use-otpl-config now imports owners from singularity-request.json
- 'sous update' no longer requires -tag or -repo flags
  if they can be sniffed from the git repo context.
- Docs: Installation document added at doc/install.md

### Changed

- Logging, Server: Warn when artifacts are not resolvable.
- Logging: suppress full deployment diffs in debug (-d) mode,
  only print them in verbose -v mode.
- Sous Version outputs lines less than 80 characters long.

### Fixed

- Internal error caused by reading malformed YAML manifests resolved.
- SourceLocations now return more sensible parse errors when unmarshaling from JSON.
- Resolve errors now marshalled correctly by server.
- Server /status endpoint now returns latest status from AutoResolver rather than status at boot.

## [0.1.7](//github.com/opentable/sous/compare/v0.1.6...v0.1.7) 2017-01-19

### Added

- We are now able to easily release pre-built Mac binaries.
- Documentation about Sous' intended use for driving builds.
- Change in 'sous plumbing status' to support manifests that deploy to a subset of clusters.
- 'sous deploy' now waits by default until a deploy is complete.
  This makes it much more useful in unattended CI contexts.

### Changed

- Tweaks to Makefile and build process in general.

## [0.1.6](//github.com/opentable/sous/compare/v0.1.5...v0.1.6) 2017-01-19

Not documented.

## [0.1.5](//github.com/opentable/sous/compare/v0.1.4...v0.1.5) 2017-01-19

Not documented.

## [0.1.4](//github.com/opentable/sous/compare/v0.1.3...v0.1.4) 2017-01-19

Not documented.

## Sous 0.1

Sous 0.1 adds:
- A number of new features to the CLI.
  - `sous deploy` command (alpha)
  - `-flavor` flag, and support for flavors (see below)
  - `-source` flag which can be used instead of `-repo` and `-offset`
- Automatic migrations for the Docker image name cache.
- Consistent identifier parse and print round-tripping.
- Updates to various pieces of documentation.
- Nicer Singularity request names.

## Consistency

- Changes to the schema of the local Docker image name cache database no longer require user
  intervention and re-building the entire cache from source. Now, we track the schema, and
  migrate your cache as necessary.
- SourceIDs and SourceLocations now correctly round-trip from parse to string and back again.
- SourceLocations now have a single parse method, so we always get the same results and/or errors.
- We somehow abbreviated "Actual Deployment Set" "ADC" ?! That's fixed, we're now using "ADS".

### CLI

#### New command `sous deploy` (alpha)

Is intended to provide a hook for deploying single applications from a CI context.
Right now, this command works with a local GDM, modifying it, and running rectification
locally.
Over time, we will migrate how this command works whilst maintaining its interface and
semantics.
(The intention is that eventually 'sous deploy' will work by making an API call and
allowing the server to handle updating the GDM and rectifying.)

#### New flag `-flavor`

Actually, this is more than a flag, it affects the underlying data model, and the way
we think about how deployments are grouped.

Previously, Sous enabled at most a single deployment configuration per SourceLocation
per cluster. This model covers 90% of our use cases at OpenTable, but there are
exceptions.

We added "flavor" as a core concept in Sous, which allows multiple different deployment
configurations to be defined for a single codebase (SourceLocation) in each cluster. We
don't expect this feature to be used very much, but in those cases where configuration
needs to be more granular than per cluster, you now have that option available.

All commands that accept the `-source` flag (and/or the `-repo` and `-offset` flags) now
also accept the `-flavor` flag. Flavor is intended to be a short string made of
alphanumerics and possibly a hyphen, although we are not yet validating this string.
Each `-flavor` of a given `-source` is treated as a separate application, and has its
own manifest, allowing that application to be configured globally by a single manifest,
just like any other.

To create a new flavored application, you need to `sous init` with a `-flavor` flag. E.g.:

    sous init -flavor orange

From inside a repository would initiate a flavored manifest for that repo. Further calls
to `sous update`, `sous deploy`, etc, need to also specify the flavor `orange` to
work with that manifest. You can add an arbitrary number of flavors per SourceLocation,
and using a flavored manifest does not preclude you from also using a standard manifest
with no explicit flavor.

#### New flag `-source`

The `-source` flag is intended to be a replacement for the `-repo` and
`-offset` combination, for use in development environments. Note that we do not have
any plans to remove `-repo` and `-offset` since they may still be useful, especially
in scripting environments.

Source allows you to specify your SourceLocation in a single flag.
Source also performs additional validation,
ensuring that the source you pass can be handled by Sous end-to-end.
At present, that
means the repository must be a GitHub-based, in the form:

    github.com/<user>/<repo>

If your source code is not based in the root of the repository, you can add the offset
by separating it with a comma, e.g.:

    github.com/<user>/<repo>,<offset>

Because GitHub repository paths have a fixed format that Sous understands, you can
optionally use a slash instead of a comma, so the following is equivalent:

    github.com/<user>/<repo>/<offset>

(and offset can itself contain slashes if necessary, just like before).

### Documentation

We have made various documentation improvements, but there are definitely some that are
still out of date, which we will look to resolve in the coming weeks. Improvements made
in this release include:

- Better description of networking setup for Singularity deployments.
- Update to the deployment workflow documentation.
- Some fixes to the getting started document.

### Singularity request names

Up until now, Singularity request names looked something like this:

    github.comopentablereponameclustername

Which is not a great user experience, and has a large chance of causing naming collisions.
This version of Sous changes these names to use the form:

    <SourceLocation>:<Flavor>:<ClusterName>

E.g. for a simple repo with no offset or flavor, it looks like this:

    github.com>opentable>sous::cluster-name

With an offset and flavor, it expands to something like this:

    github.com>opentable>sous,offset:flavor-name:cluster-name


### Other

There have been numerous other small tweaks and fixes, mostly at code level to make our
own lives easier. We are also conscientiously working on improving test coverage, and this
cycle hit 54%, we expect to see that rise quickly now that we fail CI when it falls. You
can track test coverage at https://codecov.io/gh/opentable/sous.

For more gory detail, check out the [full list of commits between 0.0.1 and 0.1](https://github.com/opentable/sous/compare/v0.0.1...v0.1).<|MERGE_RESOLUTION|>--- conflicted
+++ resolved
@@ -13,12 +13,8 @@
 
 ### Changed
 * All: Top-level global logger labeled "GLOBAL".
-<<<<<<< HEAD
 * All: Deployment builder, manifest get/set, StatusMiddleware, otplManifest now emits structured logs.
-=======
-* All: Deployment builder now emits structured logs.
 * CLI: When sous build fails due to no Dockerfile, error says exactly that.
->>>>>>> 48f99c6b
 
 ### Fixed
 * All: Some formatted logs were incorrectly reporting missing values and were
