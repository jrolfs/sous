# Sous Changelog

All notable changes to this project will be documented in this file.

The format is based on [Keep a Changelog](http://keepachangelog.com/)
and this project adheres to [Semantic Versioning](http://semver.org/)
with respect to its command line interface and HTTP interface.

## [Unreleased](//github.com/opentable/sous/compare/0.2.1...HEAD)

<<<<<<< HEAD
### Added
- Conflicting GDM updates now retry, up to the number of deployments in their manifest.
=======
### Changed

- Digested Docker image names no longer query the registry, which should reduce
  our requests count there.
- Failed deploys to Singularity are now retried until they succeed or the GDM
  changes.
>>>>>>> 12307bf2

## [0.2.1](//github.com/opentable/sous/compare/0.2.0...0.2.1)

### Added

- Adds Sous related-metadata to Singularity deploys for tracking and visibility purposes.

### Fixed

- In certain conditions, Sous would report a deploy as failed before it had completed.

## [0.2.0](//github.com/opentable/sous/compare/0.1.9...0.2.0) - 2017-03-06

### Added

- 'sous deploy' now returns a nonzero exit code when tasks for a deploy fail to start
  in Singularity. This makes it more suitable for unattended contexts like CD.

### Fixed

- Source locations with empty offsets and flavors no longer confuse 'sous plumbing status'.
  Previously 'sous plumbing status' (and 'sous deploy' which depends on it) were
  failing because they matched too many deployments when treating the empty
  offset as a wildcard. They now correctly treat it as a specific value.
- 'sous build' and 'sous deploy' previously appeared to hang when running long internal
  operations, they now inform the user there will be a wait.


## [0.1.9](//github.com/opentable/sous/compare/0.1.8...0.1.9) - 2017-02-16

### Added

- 'sous init -use-otpl-deploy' now supports flavors
  defined by otpl config directories in the `<cluster>.<flavor>` format.
  If there is a single flavor defined, behaviour is like before.
  Otherwise you may supply a -flavor flag to import configurations of a particular flavor.
- config.yaml now supports a new `User` field containing `Name` and `Email`.
  If set this info is sent to the server alongside all requests,
  and is used when committing state changes (as the --author flag).
- On first run (when there is no config file),
  and when a terminal is attached
  (meaning it's likely that a user is present),
  the user is prompted to provide their name and email address,
  and the URL of their local Sous server.
- `sous deploy`
  (and `sous plumbing status`)
  now await Singularity marking the indended deployment as active before returning.

### Fixed
- Deployment filters (which are used extensively) now treat "" dirs and flavors
  as real values, rather than wildcards.

## [0.1.8](//github.com/opentable/sous/compare/v0.1.7...0.1.8) - 2017-01-17

### Added
- 'sous init' -use-otpl-config now imports owners from singularity-request.json
- 'sous update' no longer requires -tag or -repo flags
  if they can be sniffed from the git repo context.
- Docs: Installation document added at doc/install.md

### Changed

- Logging, Server: Warn when artifacts are not resolvable.
- Logging: suppress full deployment diffs in debug (-d) mode,
  only print them in verbose -v mode.
- Sous Version outputs lines less than 80 characters long.

### Fixed

- Internal error caused by reading malformed YAML manifests resolved.
- SourceLocations now return more sensible parse errors when unmarshaling from JSON.
- Resolve errors now marshalled correctly by server.
- Server /status endpoint now returns latest status from AutoResolver rather than status at boot.

## [0.1.7](//github.com/opentable/sous/compare/v0.1.6...v0.1.7) 2017-01-19

### Added

- We are now able to easily release pre-built Mac binaries.
- Documentation about Sous' intended use for driving builds.
- Change in 'sous plumbing status' to support manifests that deploy to a subset of clusters.
- 'sous deploy' now waits by default until a deploy is complete.
  This makes it much more useful in unattended CI contexts.

### Changed

- Tweaks to Makefile and build process in general.

## [0.1.6](//github.com/opentable/sous/compare/v0.1.5...v0.1.6) 2017-01-19

Not documented.

## [0.1.5](//github.com/opentable/sous/compare/v0.1.4...v0.1.5) 2017-01-19

Not documented.

## [0.1.4](//github.com/opentable/sous/compare/v0.1.3...v0.1.4) 2017-01-19

Not documented.

## Sous 0.1

Sous 0.1 adds:
- A number of new features to the CLI.
  - `sous deploy` command (alpha)
  - `-flavor` flag, and support for flavors (see below)
  - `-source` flag which can be used instead of `-repo` and `-offset`
- Automatic migrations for the Docker image name cache.
- Consistent identifier parse and print round-tripping.
- Updates to various pieces of documentation.
- Nicer Singularity request names.

## Consistency

- Changes to the schema of the local Docker image name cache database no longer require user
  intervention and re-building the entire cache from source. Now, we track the schema, and
  migrate your cache as necessary.
- SourceIDs and SourceLocations now correctly round-trip from parse to string and back again.
- SourceLocations now have a single parse method, so we always get the same results and/or errors.
- We somehow abbreviated "Actual Deployment Set" "ADC" ?! That's fixed, we're now using "ADS".

### CLI

#### New command `sous deploy` (alpha)

Is intended to provide a hook for deploying single applications from a CI context.
Right now, this command works with a local GDM, modifying it, and running rectification
locally.
Over time, we will migrate how this command works whilst maintaining its interface and
semantics.
(The intention is that eventually 'sous deploy' will work by making an API call and
allowing the server to handle updating the GDM and rectifying.)

#### New flag `-flavor`

Actually, this is more than a flag, it affects the underlying data model, and the way
we think about how deployments are grouped.

Previously, Sous enabled at most a single deployment configuration per SourceLocation
per cluster. This model covers 90% of our use cases at OpenTable, but there are
exceptions.

We added "flavor" as a core concept in Sous, which allows multiple different deployment
configurations to be defined for a single codebase (SourceLocation) in each cluster. We
don't expect this feature to be used very much, but in those cases where configuration
needs to be more granular than per cluster, you now have that option available.

All commands that accept the `-source` flag (and/or the `-repo` and `-offset` flags) now
also accept the `-flavor` flag. Flavor is intended to be a short string made of
alphanumerics and possibly a hyphen, although we are not yet validating this string.
Each `-flavor` of a given `-source` is treated as a separate application, and has its
own manifest, allowing that application to be configured globally by a single manifest,
just like any other.

To create a new flavored application, you need to `sous init` with a `-flavor` flag. E.g.:

    sous init -flavor orange

From inside a repository would initiate a flavored manifest for that repo. Further calls
to `sous update`, `sous deploy`, etc, need to also specify the flavor `orange` to
work with that manifest. You can add an arbitrary number of flavors per SourceLocation,
and using a flavored manifest does not preclude you from also using a standard manifest
with no explicit flavor.

#### New flag `-source`

The `-source` flag is intended to be a replacement for the `-repo` and
`-offset` combination, for use in development environments. Note that we do not have
any plans to remove `-repo` and `-offset` since they may still be useful, especially
in scripting environments.

Source allows you to specify your SourceLocation in a single flag.
Source also performs additional validation,
ensuring that the source you pass can be handled by Sous end-to-end.
At present, that
means the repository must be a GitHub-based, in the form:

    github.com/<user>/<repo>

If your source code is not based in the root of the repository, you can add the offset
by separating it with a comma, e.g.:

    github.com/<user>/<repo>,<offset>

Because GitHub repository paths have a fixed format that Sous understands, you can
optionally use a slash instead of a comma, so the following is equivalent:

    github.com/<user>/<repo>/<offset>

(and offset can itself contain slashes if necessary, just like before).

### Documentation

We have made various documentation improvements, but there are definitely some that are
still out of date, which we will look to resolve in the coming weeks. Improvements made
in this release include:

- Better description of networking setup for Singularity deployments.
- Update to the deployment workflow documentation.
- Some fixes to the getting started document.

### Singularity request names

Up until now, Singularity request names looked something like this:

    github.comopentablereponameclustername

Which is not a great user experience, and has a large chance of causing naming collisions.
This version of Sous changes these names to use the form:

    <SourceLocation>:<Flavor>:<ClusterName>

E.g. for a simple repo with no offset or flavor, it looks like this:

    github.com>opentable>sous::cluster-name

With an offset and flavor, it expands to something like this:

    github.com>opentable>sous,offset:flavor-name:cluster-name


### Other

There have been numerous other small tweaks and fixes, mostly at code level to make our
own lives easier. We are also conscientiously working on improving test coverage, and this
cycle hit 54%, we expect to see that rise quickly now that we fail CI when it falls. You
can track test coverage at https://codecov.io/gh/opentable/sous.

For more gory detail, check out the [full list of commits between 0.0.1 and 0.1](https://github.com/opentable/sous/compare/v0.0.1...v0.1).<|MERGE_RESOLUTION|>--- conflicted
+++ resolved
@@ -8,17 +8,15 @@
 
 ## [Unreleased](//github.com/opentable/sous/compare/0.2.1...HEAD)
 
-<<<<<<< HEAD
 ### Added
 - Conflicting GDM updates now retry, up to the number of deployments in their manifest.
-=======
+
 ### Changed
 
 - Digested Docker image names no longer query the registry, which should reduce
   our requests count there.
 - Failed deploys to Singularity are now retried until they succeed or the GDM
   changes.
->>>>>>> 12307bf2
 
 ## [0.2.1](//github.com/opentable/sous/compare/0.2.0...0.2.1)
 
