# Sous Changelog

All notable changes to this project will be documented in this file.

The format is based on [Keep a Changelog](http://keepachangelog.com/)
and this project adheres to [Semantic Versioning](http://semver.org/)
with respect to its command line interface and HTTP interface.

## [Unreleased]
<<<<<<< HEAD
=======

### Added
- Extra debug logging about how build strategies are selected.

>>>>>>> a81c58cc
### Changed
- Singularity RequestIDs are generated with a suffix of the MD5 sum of
  pre-slug data instead of a random UUID.
- Singularity RequestIDs are shortened to no longer include FQDN or
  organization of Git repo URL.
- Integration test enhancements.

### Fixed
- Calls to `docker build` now have a `--pull` flag so that stale cached FROM
  images don't confuse builds.

### Fixed
- Environment variable defaults from cluster definitions
  no longer elide identical variables on manifests,
  which means that common values can be added to the defaults
  without undue concern for manifest environment variables.

## [0.5.1](//github.com/opentable/sous/compare/0.5.0...0.5.1)

### Fixed
- Singularity RequestIDs retrieved from Singularity are reused when updating deploys,
  instead of recomputing fresh unique ones each time.

### Minor
- Added a tool called "danger" to do review of PRs.

## [0.5.0](//github.com/opentable/sous/compare/0.4.1...0.5.0)

### Added
* Split image build strategy: support for using a build image to produce artifacts to be run
  in a separate deploy image.

### Changed
* Sous detects the tasks in its purview based on metadata it sets when the task
  is created, rather than inspecting request or deploy ids.

### Fixed
* Consequent to detecting tasks based on metadata,
  Sous's requests are now compatible
  with Singularity 0.14,
  and the resulting Mesos Task IDs are suitable to use as Kafka client ids.

## [0.4.1](//github.com/opentable/sous/compare/0.4.0...0.4.1)

### Fixed
- Status for updated deploys was being reported as if they were already stable.
  The stable vs. live statuses reported by the server each now have their own
  GDM snapshot so that this determination can be made properly.

## [0.4.0](//github.com/opentable/sous/compare/0.3.0...0.4.0)

### Added
- Conflicting GDM updates now retry, up to the number of deployments in their manifest.

### Changed
- Failed deploys to Singularity are now retried until they succeed or the GDM
  changes.

## [0.3.0](//github.com/opentable/sous/compare/0.2.1...0.3.0)

### Added
- Extra metadata tagged onto the Singularity deploys.
- `sous server` now treats its configured Docker registry as canonical, so
  that, e.g. regional mirrors can be used to reduce deploy latency.

### Changed

- Digested Docker image names no longer query the registry, which should reduce
  our requests count there.

## [0.2.1](//github.com/opentable/sous/compare/0.2.0...0.2.1)

### Added

- Adds Sous related-metadata to Singularity deploys for tracking and visibility purposes.

### Fixed

- In certain conditions, Sous would report a deploy as failed before it had completed.

## [0.2.0](//github.com/opentable/sous/compare/0.1.9...0.2.0) - 2017-03-06

### Added

- 'sous deploy' now returns a nonzero exit code when tasks for a deploy fail to start
  in Singularity. This makes it more suitable for unattended contexts like CD.

### Fixed

- Source locations with empty offsets and flavors no longer confuse 'sous plumbing status'.
  Previously 'sous plumbing status' (and 'sous deploy' which depends on it) were
  failing because they matched too many deployments when treating the empty
  offset as a wildcard. They now correctly treat it as a specific value.
- 'sous build' and 'sous deploy' previously appeared to hang when running long internal
  operations, they now inform the user there will be a wait.


## [0.1.9](//github.com/opentable/sous/compare/0.1.8...0.1.9) - 2017-02-16

### Added

- 'sous init -use-otpl-deploy' now supports flavors
  defined by otpl config directories in the `<cluster>.<flavor>` format.
  If there is a single flavor defined, behaviour is like before.
  Otherwise you may supply a -flavor flag to import configurations of a particular flavor.
- config.yaml now supports a new `User` field containing `Name` and `Email`.
  If set this info is sent to the server alongside all requests,
  and is used when committing state changes (as the --author flag).
- On first run (when there is no config file),
  and when a terminal is attached
  (meaning it's likely that a user is present),
  the user is prompted to provide their name and email address,
  and the URL of their local Sous server.
- `sous deploy`
  (and `sous plumbing status`)
  now await Singularity marking the indended deployment as active before returning.

### Fixed
- Deployment filters (which are used extensively) now treat "" dirs and flavors
  as real values, rather than wildcards.

## [0.1.8](//github.com/opentable/sous/compare/v0.1.7...0.1.8) - 2017-01-17

### Added
- 'sous init' -use-otpl-config now imports owners from singularity-request.json
- 'sous update' no longer requires -tag or -repo flags
  if they can be sniffed from the git repo context.
- Docs: Installation document added at doc/install.md

### Changed

- Logging, Server: Warn when artifacts are not resolvable.
- Logging: suppress full deployment diffs in debug (-d) mode,
  only print them in verbose -v mode.
- Sous Version outputs lines less than 80 characters long.

### Fixed

- Internal error caused by reading malformed YAML manifests resolved.
- SourceLocations now return more sensible parse errors when unmarshaling from JSON.
- Resolve errors now marshalled correctly by server.
- Server /status endpoint now returns latest status from AutoResolver rather than status at boot.

## [0.1.7](//github.com/opentable/sous/compare/v0.1.6...v0.1.7) 2017-01-19

### Added

- We are now able to easily release pre-built Mac binaries.
- Documentation about Sous' intended use for driving builds.
- Change in 'sous plumbing status' to support manifests that deploy to a subset of clusters.
- 'sous deploy' now waits by default until a deploy is complete.
  This makes it much more useful in unattended CI contexts.

### Changed

- Tweaks to Makefile and build process in general.

## [0.1.6](//github.com/opentable/sous/compare/v0.1.5...v0.1.6) 2017-01-19

Not documented.

## [0.1.5](//github.com/opentable/sous/compare/v0.1.4...v0.1.5) 2017-01-19

Not documented.

## [0.1.4](//github.com/opentable/sous/compare/v0.1.3...v0.1.4) 2017-01-19

Not documented.

## Sous 0.1

Sous 0.1 adds:
- A number of new features to the CLI.
  - `sous deploy` command (alpha)
  - `-flavor` flag, and support for flavors (see below)
  - `-source` flag which can be used instead of `-repo` and `-offset`
- Automatic migrations for the Docker image name cache.
- Consistent identifier parse and print round-tripping.
- Updates to various pieces of documentation.
- Nicer Singularity request names.

## Consistency

- Changes to the schema of the local Docker image name cache database no longer require user
  intervention and re-building the entire cache from source. Now, we track the schema, and
  migrate your cache as necessary.
- SourceIDs and SourceLocations now correctly round-trip from parse to string and back again.
- SourceLocations now have a single parse method, so we always get the same results and/or errors.
- We somehow abbreviated "Actual Deployment Set" "ADC" ?! That's fixed, we're now using "ADS".

### CLI

#### New command `sous deploy` (alpha)

Is intended to provide a hook for deploying single applications from a CI context.
Right now, this command works with a local GDM, modifying it, and running rectification
locally.
Over time, we will migrate how this command works whilst maintaining its interface and
semantics.
(The intention is that eventually 'sous deploy' will work by making an API call and
allowing the server to handle updating the GDM and rectifying.)

#### New flag `-flavor`

Actually, this is more than a flag, it affects the underlying data model, and the way
we think about how deployments are grouped.

Previously, Sous enabled at most a single deployment configuration per SourceLocation
per cluster. This model covers 90% of our use cases at OpenTable, but there are
exceptions.

We added "flavor" as a core concept in Sous, which allows multiple different deployment
configurations to be defined for a single codebase (SourceLocation) in each cluster. We
don't expect this feature to be used very much, but in those cases where configuration
needs to be more granular than per cluster, you now have that option available.

All commands that accept the `-source` flag (and/or the `-repo` and `-offset` flags) now
also accept the `-flavor` flag. Flavor is intended to be a short string made of
alphanumerics and possibly a hyphen, although we are not yet validating this string.
Each `-flavor` of a given `-source` is treated as a separate application, and has its
own manifest, allowing that application to be configured globally by a single manifest,
just like any other.

To create a new flavored application, you need to `sous init` with a `-flavor` flag. E.g.:

    sous init -flavor orange

From inside a repository would initiate a flavored manifest for that repo. Further calls
to `sous update`, `sous deploy`, etc, need to also specify the flavor `orange` to
work with that manifest. You can add an arbitrary number of flavors per SourceLocation,
and using a flavored manifest does not preclude you from also using a standard manifest
with no explicit flavor.

#### New flag `-source`

The `-source` flag is intended to be a replacement for the `-repo` and
`-offset` combination, for use in development environments. Note that we do not have
any plans to remove `-repo` and `-offset` since they may still be useful, especially
in scripting environments.

Source allows you to specify your SourceLocation in a single flag.
Source also performs additional validation,
ensuring that the source you pass can be handled by Sous end-to-end.
At present, that
means the repository must be a GitHub-based, in the form:

    github.com/<user>/<repo>

If your source code is not based in the root of the repository, you can add the offset
by separating it with a comma, e.g.:

    github.com/<user>/<repo>,<offset>

Because GitHub repository paths have a fixed format that Sous understands, you can
optionally use a slash instead of a comma, so the following is equivalent:

    github.com/<user>/<repo>/<offset>

(and offset can itself contain slashes if necessary, just like before).

### Documentation

We have made various documentation improvements, but there are definitely some that are
still out of date, which we will look to resolve in the coming weeks. Improvements made
in this release include:

- Better description of networking setup for Singularity deployments.
- Update to the deployment workflow documentation.
- Some fixes to the getting started document.

### Singularity request names

Up until now, Singularity request names looked something like this:

    github.comopentablereponameclustername

Which is not a great user experience, and has a large chance of causing naming collisions.
This version of Sous changes these names to use the form:

    <SourceLocation>:<Flavor>:<ClusterName>

E.g. for a simple repo with no offset or flavor, it looks like this:

    github.com>opentable>sous::cluster-name

With an offset and flavor, it expands to something like this:

    github.com>opentable>sous,offset:flavor-name:cluster-name


### Other

There have been numerous other small tweaks and fixes, mostly at code level to make our
own lives easier. We are also conscientiously working on improving test coverage, and this
cycle hit 54%, we expect to see that rise quickly now that we fail CI when it falls. You
can track test coverage at https://codecov.io/gh/opentable/sous.

For more gory detail, check out the [full list of commits between 0.0.1 and 0.1](https://github.com/opentable/sous/compare/v0.0.1...v0.1).<|MERGE_RESOLUTION|>--- conflicted
+++ resolved
@@ -7,13 +7,10 @@
 with respect to its command line interface and HTTP interface.
 
 ## [Unreleased]
-<<<<<<< HEAD
-=======
 
 ### Added
 - Extra debug logging about how build strategies are selected.
 
->>>>>>> a81c58cc
 ### Changed
 - Singularity RequestIDs are generated with a suffix of the MD5 sum of
   pre-slug data instead of a random UUID.
@@ -24,8 +21,6 @@
 ### Fixed
 - Calls to `docker build` now have a `--pull` flag so that stale cached FROM
   images don't confuse builds.
-
-### Fixed
 - Environment variable defaults from cluster definitions
   no longer elide identical variables on manifests,
   which means that common values can be added to the defaults
