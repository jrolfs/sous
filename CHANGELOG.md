# Sous Changelog

All notable changes to this project will be documented in this file.

The format is based on [Keep a Changelog](http://keepachangelog.com/)
and this project adheres to [Semantic Versioning](http://semver.org/)
with respect to its command line interface and HTTP interface.

<<<<<<< HEAD
## [Unreleased](//github.com/opentable/sous/compare/0.5.30...HEAD)
### Changed
- Developer: Refactors of filters and logging. Mostly to the good.

## [0.5.30](//github.com/opentable/sous/compare/0.5.29...0.5.30)
=======
## [0.5.31](//github.com/opentable/sous/compare/0.5.30...0.5.31)
### Fixed
- Client: `sous init` defaults resources correctly in the absence of other input.
>>>>>>> c7c36063

## [0.5.30](//github.com/opentable/sous/compare/0.5.29...0.5.30)
### Fixed
- Client: certain commands were missing DI for a particular value. These are
  fixed, and tests added for the omission.
- Client: new values for optional fields no longer elided on `manifest set` -
  if the value was missing, the new value would be silently dropped.

## [0.5.29](//github.com/opentable/sous/compare/0.5.28...0.5.29)
### Changed
- Developer: DI system no longer used on a per-request basis.

## [0.5.28](//github.com/opentable/sous/compare/0.5.27...0.5.28)
### Fixed
- Client & Server: rework of DI to contain scope of variable assignment,
  and retain scope from CLI invocation to server.
- Client: multiple target builds weren't getting their offsets recorded correctly.
- Developer: dependency injection provider now an injected dependency of the CLI object.

## [0.5.27](//github.com/opentable/sous/compare/0.5.26...0.5.27)
### Fixed
- Client: omitting query params on update.
- Client: Failed to merge maps to null values (which came from original JSON).

## [0.5.26](//github.com/opentable/sous/compare/0.5.25...0.5.26)
### Fixed
- Client: using wrong name for the /manifest endpoint

## [0.5.25](//github.com/opentable/sous/compare/0.5.24...0.5.25)
### Fixed
- Client: simple dockerfile builds were crashing

## [0.5.24](//github.com/opentable/sous/compare/0.5.23...0.5.24)
### Fixed
- Client: the `sous manifest get` and `set` commands correctly accept a `-flavor` switch.

## [0.5.23](//github.com/opentable/sous/compare/0.5.22...0.5.23)
### Added:
- Client: Split buildpacks can now provide a list of targets,
  and produce all their build products in one `sous build`.
### Changed:
- Client: Client commands now have a "local server" available if no server is
  configurated. This is the start of the path to using HTTP client/server
  interactions for everything, as opposed to strategizing storage modules.

## [0.5.22](//github.com/opentable/sous/compare/0.5.21...0.5.22)
### Fixed
- Server: Validation checks didn't consider default values.

## [0.5.21](//github.com/opentable/sous/compare/0.5.20...0.5.21)
### Added
- Server: Startup field "SkipCheck" added - rather than omitting a
  healthcheck URI, services must set this field `true` in order to signal that
  they don't make use of a "ready" endpoint.
- Server: Full set of Singularity 0.15 HealthcheckOptions now supported.
  Previous field names on Startup retained for compatibility,
  although there may be nuanced changes in how they're interpreted
  (because Singularity no longer supports the old version.)
- Server: Logging extended to collect metrics.
- Server: Metrics exposed on an HTTP endpoint.
- Developer: LogSet extracted to new util/logging package, some refiguring of
  the types and interfaces there with an eye to pulling in a structured logger.
- Client: Command `sous plunbing normalizegdm` is a utility to round-trip the
  Sous storage format. With luck, running this command after manual changes to
  the GDM repo will correct false conflicts.
### Changed
- Server: Startup DeployConfig part fields now have cluster-based default
  values. (These should be configued in the GDM before this version is
  deployed!)
  Most notably, the CheckReadyProtocol needs a default ("HTTP" or "HTTPS")
  because Singularity validates the value on its side.

## [0.5.20](//github.com/opentable/sous/compare/0.5.19...0.5.20)
### Fixed
- Client: `sous deploy` wasn't recognizing its version if there was a prefix supplied.

## [0.5.19](//github.com/opentable/sous/compare/0.5.18...0.5.19)

Only changes in this release are related to deployment.

### Fixed
- Developer: deployment key changed to a machine account.
## [0.5.18](//github.com/opentable/sous/compare/0.5.16...0.5.18)
### Added
- Client: `sous query clusters` will enumerate all the logical clusters sous currently handles, for ease of manifest editing and deployment.

### Changed
- Developer: Makefile directives to build a Sous .deb and upload it to an Artifactory server.
- Server: /gdm now sets Etag header based on current revision of the GDM. Clients attempting
  to update with a stale Etag will have update rejected appropriately.
- Server: Updated Singularity API consumer to work with Singularity v0.15.

### Fixed
- Client: Increased buffer size in shell to handle super-long tokens.
- Client: Conflicting updates to the same manifest now fail appropriately (e.g. during 'sous deploy').
  This should mean better performance when running 'sous deploy' concurrently on the same manifest,
  as conflicting updates won't require multiple passes to resolve.


## [0.5.17]
__(extra release because of mechanical difficulties)__

## [0.5.16](//github.com/opentable/sous/compare/0.5.15...0.5.16)
- Fixed prefixed versions for update and deploy. At this point, git "package" tags should work everywhere they're used.

## [0.5.15](//github.com/opentable/sous/compare/0.5.14...0.5.15)
### Changed
- Panics during rectify print the stack trace along with the error message in the logs.
  Previously the stack trace was printed earlier in the log, making correlation
  difficult.
- Server: All read/write access to the GDM now serialised.
  This is to partially address and issue where concurrent calls to 'sous deploy'
  could result in one of them finishing in the ResolveNotIntended state.

### Fixed
- Client: 'sous build' was failing when using a semver tag with a non-numeric prefix.
  Validation logic is now shared, so 'sous build' succeeds with these tags.
- Non-destructive updates: clients won't clobber fields in the API they don't recognize. Result should be more stable, less coupled client-server relationship.

## [0.5.14](//github.com/opentable/sous/compare/0.5.13...0.5.14)

### Fixed
- A change to the Singularity API was breaking JSON unmarshaling. We now handle those errors as a "malformed" request - i.e. not Sous's to manage.

## [0.5.13](//github.com/opentable/sous/compare/0.5.12...0.5.13)

### Added
- Git tags with a non-numeric prefix and a semver suffix (e.g. 'release-1.2.3' or 'v2.3.4')
  are now considered a "semver" tag, and Sous will extract the version from them.
- Static analysis of important core data model calculations to ensure that all the components of those structures are at least "touched" during diff calculation.
- For developers only, there are 2 new build targets: `install-dev` and
  `install-brew`. These allow developers on a Mac to quickly switch between having
  a personal dev build, or the latest release from homebrew installed locally.

### Fixed
- Operations that change more than one manifest will now be rejected with an
  error. We do not believe there are any such legitimate operations, and
  there's a storage anomoly that surfaces as multiple manifests changing at
  once which we hope this will correct.
- 'sous manifest get' wrongly returned YAML with all lower-cased field names.
  Now it correctly returns YAML with upper camel-cased field names.
  Note that this does not apply to map keys, only struct fields.
- Deployment processing wasn't properly waited on, which could cause problems.

## [0.5.12](//github.com/opentable/sous/compare/0.5.11...0.5.12)
### Fixed
- Issue where deployments constantly re-deployed due to spurious Startup.Timeout diff.

## [0.5.11](//github.com/opentable/sous/compare/0.5.10...0.5.11)
### Fixed
- Singularity now accepts changes to Startup options in manifest.
- Off-by-one error with Singularity deploy IDs, fixed in 0.5.9, re-introduced in
  0.5.10. Now includes better tests surrounding edge cases.

## [0.5.10](//github.com/opentable/sous/compare/0.5.9...0.5.10)
### Fixed
- Off-by-one error with long request IDs.
- Startup information not recovered from Singularity, so not compared for deployment.

## [0.5.9](//github.com/opentable/sous/compare/0.5.8...0.5.9)
### Fixed
- Long version strings resulted in Singularity deploy IDs longer than the max
  allowed length of 49 characters. Now they are always limited to 49.

## [0.5.8](//github.com/opentable/sous/compare/0.5.7...0.5.8)
### Fixed
- Now builds and runs on Go 1.8 (one small change to URL parsing broke Sous for go 1.8).
- New Startup configuration section in manifests now correctly round-trips via 'sous
  manifest get|set' and takes part in manifest diffs.

## [0.5.7](//github.com/opentable/sous/compare/0.5.6...0.5.7)
### Changed
- Images built with Sous get a pinning tag that now includes the timestamp of
  the build, so that multiple builds on a single revision won't clobber labesls
  and make images inaccessible.

## [0.5.6](//github.com/opentable/sous/compare/0.5.5...0.5.6)
### Fixed
- Sous server was unintentionally filtering out manifests with non-empty offsets or flavors.

## [0.5.5](//github.com/opentable/sous/compare/0.5.4...0.5.5)

### Fixed
- Resolution cycles allocate much less memory, which hopefully keeps the memory headroom of Sous much smaller over time.

## [0.5.4](//github.com/opentable/sous/compare/0.5.3...0.5.4)

### Added

- Sous server now returns CORS headers so that the Sous SPA (forthcoming) can consume its data.

### Fixed

- Crashing bug on GDM updates.

## [0.5.3](//github.com/opentable/sous/compare/0.5.2...0.5.3)

### Added
- Profiling endpoints, gated with a `server` flag, or the SOUS_PROFILING env variable.

### Fixed
- Environment variable defaults from cluster definitions
  no longer elide identical variables on manifests,
  which means that common values can be added to the defaults
  without undue concern for manifest environment variables.

## [0.5.2](//github.com/opentable/sous/compare/0.5.1...0.5.2)

### Added
- Extra debug logging about how build strategies are selected.
- Startup options in manifest to set healthcheck timeout and relative
  URI path of healthcheck endpoint.

### Changed
- Singularity RequestIDs are generated with a suffix of the MD5 sum of
  pre-slug data instead of a random UUID.
- Singularity RequestIDs are shortened to no longer include FQDN or
  organization of Git repo URL.

### Fixed
- Calls to `docker build` now have a `--pull` flag so that stale cached FROM
  images don't confuse builds.

## [0.5.1](//github.com/opentable/sous/compare/0.5.0...0.5.1)

### Fixed
- Singularity RequestIDs retrieved from Singularity are reused when updating deploys,
  instead of recomputing fresh unique ones each time.

### Minor
- Added a tool called "danger" to do review of PRs.

## [0.5.0](//github.com/opentable/sous/compare/0.4.1...0.5.0)

### Added
* Split image build strategy: support for using a build image to produce artifacts to be run
  in a separate deploy image.

### Changed
* Sous detects the tasks in its purview based on metadata it sets when the task
  is created, rather than inspecting request or deploy ids.

### Fixed
* Consequent to detecting tasks based on metadata,
  Sous's requests are now compatible
  with Singularity 0.14,
  and the resulting Mesos Task IDs are suitable to use as Kafka client ids.

## [0.4.1](//github.com/opentable/sous/compare/0.4.0...0.4.1)

### Fixed
- Status for updated deploys was being reported as if they were already stable.
  The stable vs. live statuses reported by the server each now have their own
  GDM snapshot so that this determination can be made properly.

## [0.4.0](//github.com/opentable/sous/compare/0.3.0...0.4.0)

### Added
- Conflicting GDM updates now retry, up to the number of deployments in their manifest.

### Changed
- Failed deploys to Singularity are now retried until they succeed or the GDM
  changes.

## [0.3.0](//github.com/opentable/sous/compare/0.2.1...0.3.0)

### Added
- Extra metadata tagged onto the Singularity deploys.
- `sous server` now treats its configured Docker registry as canonical, so
  that, e.g. regional mirrors can be used to reduce deploy latency.

### Changed

- Digested Docker image names no longer query the registry, which should reduce
  our requests count there.

## [0.2.1](//github.com/opentable/sous/compare/0.2.0...0.2.1)

### Added

- Adds Sous related-metadata to Singularity deploys for tracking and visibility purposes.

### Fixed

- In certain conditions, Sous would report a deploy as failed before it had completed.

## [0.2.0](//github.com/opentable/sous/compare/0.1.9...0.2.0) - 2017-03-06

### Added

- 'sous deploy' now returns a nonzero exit code when tasks for a deploy fail to start
  in Singularity. This makes it more suitable for unattended contexts like CD.

### Fixed

- Source locations with empty offsets and flavors no longer confuse 'sous plumbing status'.
  Previously 'sous plumbing status' (and 'sous deploy' which depends on it) were
  failing because they matched too many deployments when treating the empty
  offset as a wildcard. They now correctly treat it as a specific value.
- 'sous build' and 'sous deploy' previously appeared to hang when running long internal
  operations, they now inform the user there will be a wait.


## [0.1.9](//github.com/opentable/sous/compare/0.1.8...0.1.9) - 2017-02-16

### Added

- 'sous init -use-otpl-deploy' now supports flavors
  defined by otpl config directories in the `<cluster>.<flavor>` format.
  If there is a single flavor defined, behaviour is like before.
  Otherwise you may supply a -flavor flag to import configurations of a particular flavor.
- config.yaml now supports a new `User` field containing `Name` and `Email`.
  If set this info is sent to the server alongside all requests,
  and is used when committing state changes (as the --author flag).
- On first run (when there is no config file),
  and when a terminal is attached
  (meaning it's likely that a user is present),
  the user is prompted to provide their name and email address,
  and the URL of their local Sous server.
- `sous deploy`
  (and `sous plumbing status`)
  now await Singularity marking the indended deployment as active before returning.

### Fixed
- Deployment filters (which are used extensively) now treat "" dirs and flavors
  as real values, rather than wildcards.

## [0.1.8](//github.com/opentable/sous/compare/v0.1.7...0.1.8) - 2017-01-17

### Added
- 'sous init' -use-otpl-config now imports owners from singularity-request.json
- 'sous update' no longer requires -tag or -repo flags
  if they can be sniffed from the git repo context.
- Docs: Installation document added at doc/install.md

### Changed

- Logging, Server: Warn when artifacts are not resolvable.
- Logging: suppress full deployment diffs in debug (-d) mode,
  only print them in verbose -v mode.
- Sous Version outputs lines less than 80 characters long.

### Fixed

- Internal error caused by reading malformed YAML manifests resolved.
- SourceLocations now return more sensible parse errors when unmarshaling from JSON.
- Resolve errors now marshalled correctly by server.
- Server /status endpoint now returns latest status from AutoResolver rather than status at boot.

## [0.1.7](//github.com/opentable/sous/compare/v0.1.6...v0.1.7) 2017-01-19

### Added

- We are now able to easily release pre-built Mac binaries.
- Documentation about Sous' intended use for driving builds.
- Change in 'sous plumbing status' to support manifests that deploy to a subset of clusters.
- 'sous deploy' now waits by default until a deploy is complete.
  This makes it much more useful in unattended CI contexts.

### Changed

- Tweaks to Makefile and build process in general.

## [0.1.6](//github.com/opentable/sous/compare/v0.1.5...v0.1.6) 2017-01-19

Not documented.

## [0.1.5](//github.com/opentable/sous/compare/v0.1.4...v0.1.5) 2017-01-19

Not documented.

## [0.1.4](//github.com/opentable/sous/compare/v0.1.3...v0.1.4) 2017-01-19

Not documented.

## Sous 0.1

Sous 0.1 adds:
- A number of new features to the CLI.
  - `sous deploy` command (alpha)
  - `-flavor` flag, and support for flavors (see below)
  - `-source` flag which can be used instead of `-repo` and `-offset`
- Automatic migrations for the Docker image name cache.
- Consistent identifier parse and print round-tripping.
- Updates to various pieces of documentation.
- Nicer Singularity request names.

## Consistency

- Changes to the schema of the local Docker image name cache database no longer require user
  intervention and re-building the entire cache from source. Now, we track the schema, and
  migrate your cache as necessary.
- SourceIDs and SourceLocations now correctly round-trip from parse to string and back again.
- SourceLocations now have a single parse method, so we always get the same results and/or errors.
- We somehow abbreviated "Actual Deployment Set" "ADC" ?! That's fixed, we're now using "ADS".

### CLI

#### New command `sous deploy` (alpha)

Is intended to provide a hook for deploying single applications from a CI context.
Right now, this command works with a local GDM, modifying it, and running rectification
locally.
Over time, we will migrate how this command works whilst maintaining its interface and
semantics.
(The intention is that eventually 'sous deploy' will work by making an API call and
allowing the server to handle updating the GDM and rectifying.)

#### New flag `-flavor`

Actually, this is more than a flag, it affects the underlying data model, and the way
we think about how deployments are grouped.

Previously, Sous enabled at most a single deployment configuration per SourceLocation
per cluster. This model covers 90% of our use cases at OpenTable, but there are
exceptions.

We added "flavor" as a core concept in Sous, which allows multiple different deployment
configurations to be defined for a single codebase (SourceLocation) in each cluster. We
don't expect this feature to be used very much, but in those cases where configuration
needs to be more granular than per cluster, you now have that option available.

All commands that accept the `-source` flag (and/or the `-repo` and `-offset` flags) now
also accept the `-flavor` flag. Flavor is intended to be a short string made of
alphanumerics and possibly a hyphen, although we are not yet validating this string.
Each `-flavor` of a given `-source` is treated as a separate application, and has its
own manifest, allowing that application to be configured globally by a single manifest,
just like any other.

To create a new flavored application, you need to `sous init` with a `-flavor` flag. E.g.:

    sous init -flavor orange

From inside a repository would initiate a flavored manifest for that repo. Further calls
to `sous update`, `sous deploy`, etc, need to also specify the flavor `orange` to
work with that manifest. You can add an arbitrary number of flavors per SourceLocation,
and using a flavored manifest does not preclude you from also using a standard manifest
with no explicit flavor.

#### New flag `-source`

The `-source` flag is intended to be a replacement for the `-repo` and
`-offset` combination, for use in development environments. Note that we do not have
any plans to remove `-repo` and `-offset` since they may still be useful, especially
in scripting environments.

Source allows you to specify your SourceLocation in a single flag.
Source also performs additional validation,
ensuring that the source you pass can be handled by Sous end-to-end.
At present, that
means the repository must be a GitHub-based, in the form:

    github.com/<user>/<repo>

If your source code is not based in the root of the repository, you can add the offset
by separating it with a comma, e.g.:

    github.com/<user>/<repo>,<offset>

Because GitHub repository paths have a fixed format that Sous understands, you can
optionally use a slash instead of a comma, so the following is equivalent:

    github.com/<user>/<repo>/<offset>

(and offset can itself contain slashes if necessary, just like before).

### Documentation

We have made various documentation improvements, but there are definitely some that are
still out of date, which we will look to resolve in the coming weeks. Improvements made
in this release include:

- Better description of networking setup for Singularity deployments.
- Update to the deployment workflow documentation.
- Some fixes to the getting started document.

### Singularity request names

Up until now, Singularity request names looked something like this:

    github.comopentablereponameclustername

Which is not a great user experience, and has a large chance of causing naming collisions.
This version of Sous changes these names to use the form:

    <SourceLocation>:<Flavor>:<ClusterName>

E.g. for a simple repo with no offset or flavor, it looks like this:

    github.com>opentable>sous::cluster-name

With an offset and flavor, it expands to something like this:

    github.com>opentable>sous,offset:flavor-name:cluster-name


### Other

There have been numerous other small tweaks and fixes, mostly at code level to make our
own lives easier. We are also conscientiously working on improving test coverage, and this
cycle hit 54%, we expect to see that rise quickly now that we fail CI when it falls. You
can track test coverage at https://codecov.io/gh/opentable/sous.

For more gory detail, check out the [full list of commits between 0.0.1 and 0.1](https://github.com/opentable/sous/compare/v0.0.1...v0.1).<|MERGE_RESOLUTION|>--- conflicted
+++ resolved
@@ -6,18 +6,13 @@
 and this project adheres to [Semantic Versioning](http://semver.org/)
 with respect to its command line interface and HTTP interface.
 
-<<<<<<< HEAD
 ## [Unreleased](//github.com/opentable/sous/compare/0.5.30...HEAD)
 ### Changed
 - Developer: Refactors of filters and logging. Mostly to the good.
 
-## [0.5.30](//github.com/opentable/sous/compare/0.5.29...0.5.30)
-=======
 ## [0.5.31](//github.com/opentable/sous/compare/0.5.30...0.5.31)
 ### Fixed
 - Client: `sous init` defaults resources correctly in the absence of other input.
->>>>>>> c7c36063
-
 ## [0.5.30](//github.com/opentable/sous/compare/0.5.29...0.5.30)
 ### Fixed
 - Client: certain commands were missing DI for a particular value. These are
