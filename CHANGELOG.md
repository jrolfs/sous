# Sous Changelog

All notable changes to this project will be documented in this file.

The format is based on [Keep a Changelog](http://keepachangelog.com/)
and this project adheres to [Semantic Versioning](http://semver.org/)
with respect to its command line interface and HTTP interface.

<<<<<<< HEAD
## [Unreleased](//github.com/opentable/sous/compare/0.5.87...HEAD)
### Added
* Both: Sous commands that communicate with the server add a request ID header to trace the request.
=======

## [Unreleased](//github.com/opentable/sous/compare/0.5.86...HEAD)
### Added

### Changed
* Client: error is returned if manifest set is sent a different source location
>>>>>>> b2de3b44

## [0.5.86](//github.com/opentable/sous/compare/0.5.85...0.5.86)
### Added
* Client: `sous manifest edit` covers 90% of the manifest get/set use case, more easily.
* Server: more flexible, agile logging API.
* Server: logging API includes adding context fields to child loggers.
* All: updated to enable better running of tests in teamcity
### Changed
* Client: `sous deploy` and `sous newdeploy` now synonyms. Expect `sous newdeploy` to be removed.
* Client: Display more information in case timeout of sous newdeploy.  Also show Executor Message if failed deploy.
* Server: cleanups to logging output

## [0.5.85](//github.com/opentable/sous/compare/0.5.84...0.5.85)
### Added
* Server: Logging fields now pulled from generated logging.

## [0.5.84](//github.com/opentable/sous/compare/0.5.83...0.5.84)
### Fixed
* Server: badly formatted requests should no longer panic the HTTP client.

## [0.5.82](//github.com/opentable/sous/compare/0.5.81...0.5.82)

### Added
* Server: DB state operations are distributed over HTTP to their appropriate cluster.
* Client: add -force flag for newdeploy.  Defaults to false if not present, if true, no matter
  what GDM says, will submit to queue for deploy.

### Fixed
* Client: the flags for newdeploy were misleading. Updated flag parsing and error handling.

### Changed
* Server: Interactions with Singularity unified and simplified.
* All: Removed legacy Debug, Warn, Vomit logging infrastructure

## [0.5.78](//github.com/opentable/sous/compare/0.5.77...0.5.78)

### Added
* All: Add smoke test of the newdeploy cli
* All: Added docker run of posgtres and liquibase via task a go task executer

## [0.5.77](//github.com/opentable/sous/compare/0.5.76...0.5.77)

### Added
* Server: Single deployment rectification now waits for a reports a DeployState.
* Server: Single deployment name cache harvests - hopefully will further speed deployments.
* Server: pending state workaround for Singularity

### Fixed
* Server: /deploy-queue-item now returns correct queue position and Resolution field.
* Server: /single-deployment validation now correctly validates only after taking
  into consideration default values.
* Server: integration tests disregard failed deployments as blockers in certain cases
* Server: deployment operations are tracked by a UUID across API requests.

## [0.5.76](//github.com/opentable/sous/compare/0.5.72...0.5.76)

### Added
* CLI: sous newdeploy command: Much faster deployments. This will become
  the default 'sous deploy' after some real-world validation.
* Flaws describing problems with resource fields now get more context.
* Recording metrics for DB access (rows, time, errors)
* Server now accepts -autoresolver=false to disable to autoresolver.
* All: Added ability to add context to http requests
* Bugfixes for the newdeploy command

### Fixed
* Client: running `sous` from outside of git workspaces no longer results in
  a confusing Git error.
* Server: DB reading was omitting deployments without owners.

## [0.5.72](//github.com/opentable/sous/compare/0.5.71...0.5.72)

### Fixed
* PostgreSQL storage correctly retrieves arrays of healthcheck failure statuses
* Caught a race condition in the logging subsystem.

### Changed
* Log messages with `"@loglov3-otl": "sous-generic-v1"` field names changed:
  `fields` -> `sous-fields`, `types` -> `sous-types`, `ids` -> `sous-ids`,
  `id-values` -> `sous-id-values`.

### Added
* Server: PUT /single-deployment endpoint immediately adds a rectification
  to the queue and returns a link to monitor for completion.

## [0.5.71](//github.com/opentable/sous/compare/0.5.70...0.5.71)

### Added
* All: Updated cli, status_poller, client to start using structured logging

### Fixed
* Server: the PostgreSQL storage module successfully deduplicates proposed DB
  records generated from user input now.
* All: /all-deploy-queues returns correctly, with a somewhat different data format.

### Added
* Server: convert remainder of singularity package to generalmsg style logs

## [0.5.67](//github.com/opentable/sous/compare/0.5.66...0.5.67)

### Added
* All: Add truncated message that was supposed to go to logstash if it is found to error out from delivery to Kafka

## [0.5.66](//github.com/opentable/sous/compare/0.5.65...0.5.66)

### Added
* Server: Include connection string in db connection error log.
* Client: Add structured logging to status poller
* All: Create a new structured log that auto extracts IDs and stores in seperate fields for
  easier searching in logstash

### Changed
* All: Top-level global logger labeled "GLOBAL".
* All: Deployment builder, manifest get/set, StatusMiddleware, otplManifest now emits structured logs.
* CLI: When sous build fails due to no Dockerfile, error says exactly that.
* All: HTTP logging messages are at level "extra1" when successful

### Fixed
* All: Some formatted logs were incorrectly reporting missing values and were
  indiscriminately trying to render a single slice in the first format verb.
  Resolved so those logs format correctly.
* Server: postgres storage engine wasn't de-duplicating records as it parsed the GDM.

## [0.5.65](//github.com/opentable/sous/compare/0.5.63...0.5.65)

### Added
* Server: new endpoints /deploy-queues and /deploy-queue-item showing the
  list of all deployment queues and their lengths, and individual queue items
  respectively. /deploy-queue-item allows HTTP long-polling on the completion
  of a single rectification be providing the ?wait=true query parameter.
* Server: new endpoint /state/deployments allows cluster-specific updates to GDM.
* All: Default when testing, don't call recover when a log message fails to Deliver.
* CLI: Added timing information to report invocation message.
* All: Logging Reporter that allows allows semi flexible fields to be indexed.

## [0.5.63](//github.com/opentable/sous/compare/0.5.62...0.5.63)
### Added
* CLI: If no image is present in runspec, return a fatal flaw in build.
* Server: adding duplex state storage, to keep DB in sync until ready to switch over
* Server: Update logging to a more structured format: server, ext/singularity, resource, Generic Msg, handle_gdm, subpoller, volume, local_config, rest/client, disk_state_manager, router
* Server: A /health endpoint. For the time being, just a 200 and the running version of Sous.

### Changed
* All: error parsing repo from SourceLocation now more informative.
* Server: increased scoping of loggers - log entries should report their sources better.

### Fixed
* All: Data race in rectification queue.

## [0.5.62](//github.com/opentable/sous/compare/0.5.61...0.5.62)

### Added
* Server: If default log level is invalid, use Extreme level and print out a message.
* Logging: sous-diff-resolution logs include two new fields 'sous-diff-source-type' and
  'sous-diff-source-user', hard-coded to 'global rectifier' and 'unknown'.

### Fixed
* All: Setting a manifest with Owners field not alphabetically sorted no longer prevents updates
  to other manifests. (Owners are always stored in alphabetical order now.)
* Server: Kafka config validation now correctly checks if brokers were specified when Kafka is enabled.
* Server: Changing the Owners list now correctly causes the Singularity request to be updated.

## Internal
* Server: Storage module for Postgres uses placeholders correctly. As yet, not connected up.

## [0.5.61](//github.com/opentable/sous/compare/0.5.60...0.5.61)

### Added
* Server: Ability to load sous sibiling urls from environment variable

## [0.5.60](//github.com/opentable/sous/compare/0.5.59...0.5.60)

This release contains internal changes only; external behaviour is unmodified.
See [the set of commits in this release](//github.com/opentable/sous/compare/0.5.59...0.5.60)
for details of developer-facing changes.

## [0.5.59](//github.com/opentable/sous/compare/0.5.58...0.5.59)
### Fixed
* Server: Docker repository HTTP metrics collected and logged.
* Server: Sizes of *response* bodies logged and reported to Graphite.
* Server: Backtrace on HTTP logging excludes our libraries.

## [0.5.58](//github.com/opentable/sous/compare/0.5.57...0.5.58)

### Added
* Server: HTTP client requests to Singularity log to Kafka
* Server: HTTP client requests to the Docker registry log to Kafka
* Server: HTTP server responses log to Kafka
* Server: Additional metrics reported per request kind, per host and per kind,host pair.

## [0.5.57](//github.com/opentable/sous/compare/0.5.56...0.5.57)
### Fixed
* CLI + Server: No longer panics when printing a nil Deployment.

* Server: Profiling configuration - accepts SOUS_PROFILING environment variable correctly.

### Changed
* Developer: Server action extracted.

## [0.5.56](//github.com/opentable/sous/compare/0.5.55...0.5.56)
### Fixed
* CLI: No longer panics under normal operation (e.g. when trying to run 'sous deploy'
  outside of a git repo, or when server connection fails etc).
* CLI + Server: Logging goes to Kafka and Graphite when configured to again.

## [0.5.55](//github.com/opentable/sous/compare/0.5.54...0.5.55)
### Changed
* CLI: Quieter output for local operators. Previously many log messages were
  emitted to stderr which made CLI use difficult due to information overload.

### Fixed
* CLI: -s -q -v and -d (silent, quiet, verbose, and debug) flags now set the
  logging level appropriately. You'll now see a lot more output when using
  -d and -v flags, and only critical errors from -s, critical and console output
  from -q.

## [0.5.54](//github.com/opentable/sous/compare/0.5.53...0.5.54)
### Added
* All: a Schedule field on Manifests, which should publish to Singularity to allow for scheduled tasks.

### Fixed
* All: a bug in the Kafka subcomponent meant that the reverse sense was being applied to log entries.
  Furthermore, the severity was wrong, and the messages were being omitted.

## [0.5.53](//github.com/opentable/sous/compare/0.5.52...0.5.53)

### Fixed
* Server: the resolve complete message is properly emitted and produces stats

## [0.5.52](//github.com/opentable/sous/compare/0.5.51...0.5.52)

### Changed
* All: Logging to Kafka no longer goes through logrus.

### Added
* Client: console output related to deploys. Reports the number of instances
  intended, and reflects the successfully deployed source ID and target
  cluster.

## [0.5.51](//github.com/opentable/sous/compare/0.5.50...0.5.51)

### Added
* Server: max concurrent HTTP requests per Singularity server now configurable
  using `MaxHTTPConcurrencySingularity` in config file or
  `MAX_HTTP_CONCURRENCY_SINGULARITY` env var. Default is 10 was previously
  hard-coded to 10, so this is an opt-in change.

### Changed
* All: some logging behaviors - there may be more output than we'd like
* All: logging - capture the CLI output to Kafka, test that diff logs are generated.
* All: backtrace selection more accurate (i.e. the reported source of log entries is generally where they're actually reported)

## [0.5.50](//github.com/opentable/sous/compare/0.5.49...0.5.50)
### Fixed
* All: log entries weren't conforming to the requirements of our schemas.

## [0.5.49](//github.com/opentable/sous/compare/0.5.48...0.5.49)
### Fixed
* Server: at least one botched log message type has been caught and corrected.

### Added
* Client: more descriptive output from 'sous deploy' and 'sous update' commands.

## [0.5.48](//github.com/opentable/sous/compare/0.5.47...0.5.48)

### Fixed
* Erroneous output on stdout breaking some cli consumers.


## [0.5.47](//github.com/opentable/sous/compare/0.5.46...0.5.47)

### Fixed
Both: DI interaction causing panic on boot.

## [0.5.46](//github.com/opentable/sous/compare/0.5.44...0.5.46)

### Added
* Client: a separate status for "API requests are broken".
* Client: many new log messages during `sous update`, `sous deploy` and `sous plumbing status`.
* Client: general log message for start and end of command execution.

### Fixed
* Client: a panic would occur if the remote server wasn't available or responded with a 500.
* Attempting to fix invalid config using 'sous config' was not possible because we
  were validating config as a precondition to executing the command. We now only
  validate config for commands that rely on a valid config, so 'sous config' can be
  used to correct issues.

## [0.5.44](//github.com/opentable/sous/compare/0.5.43...0.5.44)

### Fixed

* Server: diff messages could panic when logging them if the diff didn't resolve correctly.
* All: logging panics would crash the app.
* Client: 'sous deploy' now waits for a complete resolution to take place before
  reporting failure. This avoids a race condition where earlier failures could
  be misreported as failures with the current deployment.
* Client: 'sous deploy' now bails out if no changes are detected after the present
  resolve cycle has completed, or if the latest version in the GDM does not match that
  expected. This solves an issue where deployments would appear to hang for a long time
  and eventually fail with a confusing error message, often due to conflicting updates.

## [0.5.43](//github.com/opentable/sous/compare/0.5.42...0.5.43)

### Added
* Server: deployment diffs are now logged as structured messages.
* Client: `sous init` command now has `-dryrun` flag, so you can generate a manifest
  without sending it to the server. This flag interacts with the `-flavor`,
  `-use-otpl-deploy` and `-ignore-otpl-deploy` flags as well, so you can check sous'
  intentions in all these scenarios without accidentally creating manifests you don't want.

### Fixed
* Server: Changing Startup.SkipCheck now correctly results in a re-deploy with the
  updated value.
* Client: commands 'sous deploy', 'sous manifest get' and 'sous manifest set' now receive the correct auto-detected offset
  so you no longer require the -offset flag in most cases (unless you need to override it).

## [0.5.42](//github.com/opentable/sous/compare/0.5.41...0.5.42)
### Fixed
* All: Graphite output was like `sous.sous.ci.sfautoresolver.fullcycle-duration.count`, now `sous.ci.sf.auto...`

## [0.5.41](//github.com/opentable/sous/compare/0.5.40...0.5.41)

### Fixed

* All: ot_* fields are actually populated - also instance-no
* All: metrics are scoped to env and region so that multiple sous instances don't
  clobber each other's metrics.
* All: component-id refers to the whole "sous" application; scoped loggers goes in logger-name

## [0.5.40](//github.com/opentable/sous/compare/0.5.39...0.5.40)

### Fixed

* Server: mismatches with logging schemas

## [0.5.39](//github.com/opentable/sous/compare/0.5.38...0.5.39)

### Fixed
* Server: logging configuration actually gets applied,
  so we can get graphite and kafka feeds.
* Server: Various places that log entries were tweaked to conform to ELK schema.

## [0.5.38](//github.com/opentable/sous/compare/0.5.37...0.5.38)

### Fixed
* All: restores -d and -v flags

## [0.5.37](//github.com/opentable/sous/compare/0.5.36...0.5.37)

### Fixed
* All: Cloned DI providers ("psyringe") were resulting in 2+ NameCaches, and
  uncontrolled access to the Docker registry cachce DB. A race condition led to
  errors that prevented deployment of Sous, and then blocked use of the CLI
  client. A stopgap was set up to force a NameCache to be provided early.

## [0.5.36](//github.com/opentable/sous/compare/0.5.35...0.5.36)

### Fixed
- Client: If only one otpl config found with no flavor, and a flavor is specified the found config was used.
- Client: If only one otpl config found for only one flavor, and no flavor or different flavor specified the found config was used.
- Client: `sous plumbing normalizegdm` broke the DI rules and added
  `DryrunNeither` an extra time, which led to a panic.
- Server: Initial database grooming had a race condition. Solved by ensuring NameCache is singular.

### Changed
- Client: Improve testability of default OT_ENV_FLAVOR logic and test.

## [0.5.35](//github.com/opentable/sous/compare/0.5.34...0.5.35)

### Fixed
- Client and server: various logging output is clearer and more correct.
- Client: Flavor flag wasn't being passed to otpl deploy logic.
- Client: Panic when setting OT_ENV_FLAVOR env variable if Env was unset.

## [0.5.34](//github.com/opentable/sous/compare/0.5.33...0.5.34)
### Added
- Client: When calling `sous init -flavor X` automatically add OT_ENV_FLAVOR value to the Env variables

### Fixed
- Client: `sous init -use-otpl-deploy` wasn't handling flavors properly.
- Client: `sous init -ignore-otpl-deploy` caused panic.
- Server: Logging wasn't being properly initialized and crashed on boot.

## [0.5.33](//github.com/opentable/sous/compare/0.5.32...0.5.33)
### Added
- Structured logging. Default logging will be structured (and colorful!)
  because of using logrus. Configuration should allow delivery of metrics to
  graphite and log entries to ELK.

### Fixed
- Server: Flavor metadata wasn't being pulled back into the ADS during rectify, which led to bad behaviors in deploy.

## [0.5.32](//github.com/opentable/sous/compare/0.5.31...0.5.32)
### Changed
- Developer: Refactors of filters and logging. Mostly to the good.

### Fixed
- Client: `sous build` for split containers was adding a path component,
  which broke the resulting deploy container.

## [0.5.31](//github.com/opentable/sous/compare/0.5.30...0.5.31)
### Fixed
- Client: `sous init` defaults resources correctly in the absence of other input.
## [0.5.30](//github.com/opentable/sous/compare/0.5.29...0.5.30)
### Fixed
- Client: certain commands were missing DI for a particular value. These are
  fixed, and tests added for the omission.
- Client: new values for optional fields no longer elided on `manifest set` -
  if the value was missing, the new value would be silently dropped.

## [0.5.29](//github.com/opentable/sous/compare/0.5.28...0.5.29)
### Changed
- Developer: DI system no longer used on a per-request basis.

## [0.5.28](//github.com/opentable/sous/compare/0.5.27...0.5.28)
### Fixed
- Client & Server: rework of DI to contain scope of variable assignment,
  and retain scope from CLI invocation to server.
- Client: multiple target builds weren't getting their offsets recorded correctly.
- Developer: dependency injection provider now an injected dependency of the CLI object.

## [0.5.27](//github.com/opentable/sous/compare/0.5.26...0.5.27)
### Fixed
- Client: omitting query params on update.
- Client: Failed to merge maps to null values (which came from original JSON).

## [0.5.26](//github.com/opentable/sous/compare/0.5.25...0.5.26)
### Fixed
- Client: using wrong name for the /manifest endpoint

## [0.5.25](//github.com/opentable/sous/compare/0.5.24...0.5.25)
### Fixed
- Client: simple dockerfile builds were crashing

## [0.5.24](//github.com/opentable/sous/compare/0.5.23...0.5.24)
### Fixed
- Client: the `sous manifest get` and `set` commands correctly accept a `-flavor` switch.

## [0.5.23](//github.com/opentable/sous/compare/0.5.22...0.5.23)
### Added:
- Client: Split buildpacks can now provide a list of targets,
  and produce all their build products in one `sous build`.
### Changed:
- Client: Client commands now have a "local server" available if no server is
  configurated. This is the start of the path to using HTTP client/server
  interactions for everything, as opposed to strategizing storage modules.

## [0.5.22](//github.com/opentable/sous/compare/0.5.21...0.5.22)
### Fixed
- Server: Validation checks didn't consider default values.

## [0.5.21](//github.com/opentable/sous/compare/0.5.20...0.5.21)
### Added
- Server: Startup field "SkipCheck" added - rather than omitting a
  healthcheck URI, services must set this field `true` in order to signal that
  they don't make use of a "ready" endpoint.
- Server: Full set of Singularity 0.15 HealthcheckOptions now supported.
  Previous field names on Startup retained for compatibility,
  although there may be nuanced changes in how they're interpreted
  (because Singularity no longer supports the old version.)
- Server: Logging extended to collect metrics.
- Server: Metrics exposed on an HTTP endpoint.
- Developer: LogSet extracted to new util/logging package, some refiguring of
  the types and interfaces there with an eye to pulling in a structured logger.
- Client: Command `sous plunbing normalizegdm` is a utility to round-trip the
  Sous storage format. With luck, running this command after manual changes to
  the GDM repo will correct false conflicts.
### Changed
- Server: Startup DeployConfig part fields now have cluster-based default
  values. (These should be configued in the GDM before this version is
  deployed!)
  Most notably, the CheckReadyProtocol needs a default ("HTTP" or "HTTPS")
  because Singularity validates the value on its side.

## [0.5.20](//github.com/opentable/sous/compare/0.5.19...0.5.20)
### Fixed
- Client: `sous deploy` wasn't recognizing its version if there was a prefix supplied.

## [0.5.19](//github.com/opentable/sous/compare/0.5.18...0.5.19)

Only changes in this release are related to deployment.

### Fixed
- Developer: deployment key changed to a machine account.
## [0.5.18](//github.com/opentable/sous/compare/0.5.16...0.5.18)
### Added
- Client: `sous query clusters` will enumerate all the logical clusters sous currently handles, for ease of manifest editing and deployment.

### Changed
- Developer: Makefile directives to build a Sous .deb and upload it to an Artifactory server.
- Server: /gdm now sets Etag header based on current revision of the GDM. Clients attempting
  to update with a stale Etag will have update rejected appropriately.
- Server: Updated Singularity API consumer to work with Singularity v0.15.

### Fixed
- Client: Increased buffer size in shell to handle super-long tokens.
- Client: Conflicting updates to the same manifest now fail appropriately (e.g. during 'sous deploy').
  This should mean better performance when running 'sous deploy' concurrently on the same manifest,
  as conflicting updates won't require multiple passes to resolve.


## [0.5.17]
__(extra release because of mechanical difficulties)__

## [0.5.16](//github.com/opentable/sous/compare/0.5.15...0.5.16)
- Fixed prefixed versions for update and deploy. At this point, git "package" tags should work everywhere they're used.

## [0.5.15](//github.com/opentable/sous/compare/0.5.14...0.5.15)
### Changed
- Panics during rectify print the stack trace along with the error message in the logs.
  Previously the stack trace was printed earlier in the log, making correlation
  difficult.
- Server: All read/write access to the GDM now serialised.
  This is to partially address and issue where concurrent calls to 'sous deploy'
  could result in one of them finishing in the ResolveNotIntended state.

### Fixed
- Client: 'sous build' was failing when using a semver tag with a non-numeric prefix.
  Validation logic is now shared, so 'sous build' succeeds with these tags.
- Non-destructive updates: clients won't clobber fields in the API they don't recognize. Result should be more stable, less coupled client-server relationship.

## [0.5.14](//github.com/opentable/sous/compare/0.5.13...0.5.14)

### Fixed
- A change to the Singularity API was breaking JSON unmarshaling. We now handle those errors as a "malformed" request - i.e. not Sous's to manage.

## [0.5.13](//github.com/opentable/sous/compare/0.5.12...0.5.13)

### Added
- Git tags with a non-numeric prefix and a semver suffix (e.g. 'release-1.2.3' or 'v2.3.4')
  are now considered a "semver" tag, and Sous will extract the version from them.
- Static analysis of important core data model calculations to ensure that all the components of those structures are at least "touched" during diff calculation.
- For developers only, there are 2 new build targets: `install-dev` and
  `install-brew`. These allow developers on a Mac to quickly switch between having
  a personal dev build, or the latest release from homebrew installed locally.

### Fixed
- Operations that change more than one manifest will now be rejected with an
  error. We do not believe there are any such legitimate operations, and
  there's a storage anomoly that surfaces as multiple manifests changing at
  once which we hope this will correct.
- 'sous manifest get' wrongly returned YAML with all lower-cased field names.
  Now it correctly returns YAML with upper camel-cased field names.
  Note that this does not apply to map keys, only struct fields.
- Deployment processing wasn't properly waited on, which could cause problems.

## [0.5.12](//github.com/opentable/sous/compare/0.5.11...0.5.12)
### Fixed
- Issue where deployments constantly re-deployed due to spurious Startup.Timeout diff.

## [0.5.11](//github.com/opentable/sous/compare/0.5.10...0.5.11)
### Fixed
- Singularity now accepts changes to Startup options in manifest.
- Off-by-one error with Singularity deploy IDs, fixed in 0.5.9, re-introduced in
  0.5.10. Now includes better tests surrounding edge cases.

## [0.5.10](//github.com/opentable/sous/compare/0.5.9...0.5.10)
### Fixed
- Off-by-one error with long request IDs.
- Startup information not recovered from Singularity, so not compared for deployment.

## [0.5.9](//github.com/opentable/sous/compare/0.5.8...0.5.9)
### Fixed
- Long version strings resulted in Singularity deploy IDs longer than the max
  allowed length of 49 characters. Now they are always limited to 49.

## [0.5.8](//github.com/opentable/sous/compare/0.5.7...0.5.8)
### Fixed
- Now builds and runs on Go 1.8 (one small change to URL parsing broke Sous for go 1.8).
- New Startup configuration section in manifests now correctly round-trips via 'sous
  manifest get|set' and takes part in manifest diffs.

## [0.5.7](//github.com/opentable/sous/compare/0.5.6...0.5.7)
### Changed
- Images built with Sous get a pinning tag that now includes the timestamp of
  the build, so that multiple builds on a single revision won't clobber labesls
  and make images inaccessible.

## [0.5.6](//github.com/opentable/sous/compare/0.5.5...0.5.6)
### Fixed
- Sous server was unintentionally filtering out manifests with non-empty offsets or flavors.

## [0.5.5](//github.com/opentable/sous/compare/0.5.4...0.5.5)

### Fixed
- Resolution cycles allocate much less memory, which hopefully keeps the memory headroom of Sous much smaller over time.

## [0.5.4](//github.com/opentable/sous/compare/0.5.3...0.5.4)

### Added

- Sous server now returns CORS headers so that the Sous SPA (forthcoming) can consume its data.

### Fixed

- Crashing bug on GDM updates.

## [0.5.3](//github.com/opentable/sous/compare/0.5.2...0.5.3)

### Added
- Profiling endpoints, gated with a `server` flag, or the SOUS_PROFILING env variable.

### Fixed
- Environment variable defaults from cluster definitions
  no longer elide identical variables on manifests,
  which means that common values can be added to the defaults
  without undue concern for manifest environment variables.

## [0.5.2](//github.com/opentable/sous/compare/0.5.1...0.5.2)

### Added
- Extra debug logging about how build strategies are selected.
- Startup options in manifest to set healthcheck timeout and relative
  URI path of healthcheck endpoint.

### Changed
- Singularity RequestIDs are generated with a suffix of the MD5 sum of
  pre-slug data instead of a random UUID.
- Singularity RequestIDs are shortened to no longer include FQDN or
  organization of Git repo URL.

### Fixed
- Calls to `docker build` now have a `--pull` flag so that stale cached FROM
  images don't confuse builds.

## [0.5.1](//github.com/opentable/sous/compare/0.5.0...0.5.1)

### Fixed
- Singularity RequestIDs retrieved from Singularity are reused when updating deploys,
  instead of recomputing fresh unique ones each time.

### Minor
- Added a tool called "danger" to do review of PRs.

## [0.5.0](//github.com/opentable/sous/compare/0.4.1...0.5.0)

### Added
* Split image build strategy: support for using a build image to produce artifacts to be run
  in a separate deploy image.

### Changed
* Sous detects the tasks in its purview based on metadata it sets when the task
  is created, rather than inspecting request or deploy ids.

### Fixed
* Consequent to detecting tasks based on metadata,
  Sous's requests are now compatible
  with Singularity 0.14,
  and the resulting Mesos Task IDs are suitable to use as Kafka client ids.

## [0.4.1](//github.com/opentable/sous/compare/0.4.0...0.4.1)

### Fixed
- Status for updated deploys was being reported as if they were already stable.
  The stable vs. live statuses reported by the server each now have their own
  GDM snapshot so that this determination can be made properly.

## [0.4.0](//github.com/opentable/sous/compare/0.3.0...0.4.0)

### Added
- Conflicting GDM updates now retry, up to the number of deployments in their manifest.

### Changed
- Failed deploys to Singularity are now retried until they succeed or the GDM
  changes.

## [0.3.0](//github.com/opentable/sous/compare/0.2.1...0.3.0)

### Added
- Extra metadata tagged onto the Singularity deploys.
- `sous server` now treats its configured Docker registry as canonical, so
  that, e.g. regional mirrors can be used to reduce deploy latency.

### Changed

- Digested Docker image names no longer query the registry, which should reduce
  our requests count there.

## [0.2.1](//github.com/opentable/sous/compare/0.2.0...0.2.1)

### Added

- Adds Sous related-metadata to Singularity deploys for tracking and visibility purposes.

### Fixed

- In certain conditions, Sous would report a deploy as failed before it had completed.

## [0.2.0](//github.com/opentable/sous/compare/0.1.9...0.2.0) - 2017-03-06

### Added

- 'sous deploy' now returns a nonzero exit code when tasks for a deploy fail to start
  in Singularity. This makes it more suitable for unattended contexts like CD.

### Fixed

- Source locations with empty offsets and flavors no longer confuse 'sous plumbing status'.
  Previously 'sous plumbing status' (and 'sous deploy' which depends on it) were
  failing because they matched too many deployments when treating the empty
  offset as a wildcard. They now correctly treat it as a specific value.
- 'sous build' and 'sous deploy' previously appeared to hang when running long internal
  operations, they now inform the user there will be a wait.


## [0.1.9](//github.com/opentable/sous/compare/0.1.8...0.1.9) - 2017-02-16

### Added

- 'sous init -use-otpl-deploy' now supports flavors
  defined by otpl config directories in the `<cluster>.<flavor>` format.
  If there is a single flavor defined, behaviour is like before.
  Otherwise you may supply a -flavor flag to import configurations of a particular flavor.
- config.yaml now supports a new `User` field containing `Name` and `Email`.
  If set this info is sent to the server alongside all requests,
  and is used when committing state changes (as the --author flag).
- On first run (when there is no config file),
  and when a terminal is attached
  (meaning it's likely that a user is present),
  the user is prompted to provide their name and email address,
  and the URL of their local Sous server.
- `sous deploy`
  (and `sous plumbing status`)
  now await Singularity marking the indended deployment as active before returning.

### Fixed
- Deployment filters (which are used extensively) now treat "" dirs and flavors
  as real values, rather than wildcards.

## [0.1.8](//github.com/opentable/sous/compare/v0.1.7...0.1.8) - 2017-01-17

### Added
- 'sous init' -use-otpl-config now imports owners from singularity-request.json
- 'sous update' no longer requires -tag or -repo flags
  if they can be sniffed from the git repo context.
- Docs: Installation document added at doc/install.md

### Changed

- Logging, Server: Warn when artifacts are not resolvable.
- Logging: suppress full deployment diffs in debug (-d) mode,
  only print them in verbose -v mode.
- Sous Version outputs lines less than 80 characters long.

### Fixed

- Internal error caused by reading malformed YAML manifests resolved.
- SourceLocations now return more sensible parse errors when unmarshaling from JSON.
- Resolve errors now marshalled correctly by server.
- Server /status endpoint now returns latest status from AutoResolver rather than status at boot.

## [0.1.7](//github.com/opentable/sous/compare/v0.1.6...v0.1.7) 2017-01-19

### Added

- We are now able to easily release pre-built Mac binaries.
- Documentation about Sous' intended use for driving builds.
- Change in 'sous plumbing status' to support manifests that deploy to a subset of clusters.
- 'sous deploy' now waits by default until a deploy is complete.
  This makes it much more useful in unattended CI contexts.

### Changed

- Tweaks to Makefile and build process in general.

## [0.1.6](//github.com/opentable/sous/compare/v0.1.5...v0.1.6) 2017-01-19

Not documented.

## [0.1.5](//github.com/opentable/sous/compare/v0.1.4...v0.1.5) 2017-01-19

Not documented.

## [0.1.4](//github.com/opentable/sous/compare/v0.1.3...v0.1.4) 2017-01-19

Not documented.

## Sous 0.1

Sous 0.1 adds:
- A number of new features to the CLI.
  - `sous deploy` command (alpha)
  - `-flavor` flag, and support for flavors (see below)
  - `-source` flag which can be used instead of `-repo` and `-offset`
- Automatic migrations for the Docker image name cache.
- Consistent identifier parse and print round-tripping.
- Updates to various pieces of documentation.
- Nicer Singularity request names.

## Consistency

- Changes to the schema of the local Docker image name cache database no longer require user
  intervention and re-building the entire cache from source. Now, we track the schema, and
  migrate your cache as necessary.
- SourceIDs and SourceLocations now correctly round-trip from parse to string and back again.
- SourceLocations now have a single parse method, so we always get the same results and/or errors.
- We somehow abbreviated "Actual Deployment Set" "ADC" ?! That's fixed, we're now using "ADS".

### CLI

#### New command `sous deploy` (alpha)

Is intended to provide a hook for deploying single applications from a CI context.
Right now, this command works with a local GDM, modifying it, and running rectification
locally.
Over time, we will migrate how this command works whilst maintaining its interface and
semantics.
(The intention is that eventually 'sous deploy' will work by making an API call and
allowing the server to handle updating the GDM and rectifying.)

#### New flag `-flavor`

Actually, this is more than a flag, it affects the underlying data model, and the way
we think about how deployments are grouped.

Previously, Sous enabled at most a single deployment configuration per SourceLocation
per cluster. This model covers 90% of our use cases at OpenTable, but there are
exceptions.

We added "flavor" as a core concept in Sous, which allows multiple different deployment
configurations to be defined for a single codebase (SourceLocation) in each cluster. We
don't expect this feature to be used very much, but in those cases where configuration
needs to be more granular than per cluster, you now have that option available.

All commands that accept the `-source` flag (and/or the `-repo` and `-offset` flags) now
also accept the `-flavor` flag. Flavor is intended to be a short string made of
alphanumerics and possibly a hyphen, although we are not yet validating this string.
Each `-flavor` of a given `-source` is treated as a separate application, and has its
own manifest, allowing that application to be configured globally by a single manifest,
just like any other.

To create a new flavored application, you need to `sous init` with a `-flavor` flag. E.g.:

    sous init -flavor orange

From inside a repository would initiate a flavored manifest for that repo. Further calls
to `sous update`, `sous deploy`, etc, need to also specify the flavor `orange` to
work with that manifest. You can add an arbitrary number of flavors per SourceLocation,
and using a flavored manifest does not preclude you from also using a standard manifest
with no explicit flavor.

#### New flag `-source`

The `-source` flag is intended to be a replacement for the `-repo` and
`-offset` combination, for use in development environments. Note that we do not have
any plans to remove `-repo` and `-offset` since they may still be useful, especially
in scripting environments.

Source allows you to specify your SourceLocation in a single flag.
Source also performs additional validation,
ensuring that the source you pass can be handled by Sous end-to-end.
At present, that
means the repository must be a GitHub-based, in the form:

    github.com/<user>/<repo>

If your source code is not based in the root of the repository, you can add the offset
by separating it with a comma, e.g.:

    github.com/<user>/<repo>,<offset>

Because GitHub repository paths have a fixed format that Sous understands, you can
optionally use a slash instead of a comma, so the following is equivalent:

    github.com/<user>/<repo>/<offset>

(and offset can itself contain slashes if necessary, just like before).

### Documentation

We have made various documentation improvements, but there are definitely some that are
still out of date, which we will look to resolve in the coming weeks. Improvements made
in this release include:

- Better description of networking setup for Singularity deployments.
- Update to the deployment workflow documentation.
- Some fixes to the getting started document.

### Singularity request names

Up until now, Singularity request names looked something like this:

    github.comopentablereponameclustername

Which is not a great user experience, and has a large chance of causing naming collisions.
This version of Sous changes these names to use the form:

    <SourceLocation>:<Flavor>:<ClusterName>

E.g. for a simple repo with no offset or flavor, it looks like this:

    github.com>opentable>sous::cluster-name

With an offset and flavor, it expands to something like this:

    github.com>opentable>sous,offset:flavor-name:cluster-name


### Other

There have been numerous other small tweaks and fixes, mostly at code level to make our
own lives easier. We are also conscientiously working on improving test coverage, and this
cycle hit 54%, we expect to see that rise quickly now that we fail CI when it falls. You
can track test coverage at https://codecov.io/gh/opentable/sous.

For more gory detail, check out the [full list of commits between 0.0.1 and 0.1](https://github.com/opentable/sous/compare/v0.0.1...v0.1).<|MERGE_RESOLUTION|>--- conflicted
+++ resolved
@@ -4,20 +4,15 @@
 
 The format is based on [Keep a Changelog](http://keepachangelog.com/)
 and this project adheres to [Semantic Versioning](http://semver.org/)
-with respect to its command line interface and HTTP interface.
-
-<<<<<<< HEAD
+with respect to its command line interface and HTTP interface
+
 ## [Unreleased](//github.com/opentable/sous/compare/0.5.87...HEAD)
 ### Added
 * Both: Sous commands that communicate with the server add a request ID header to trace the request.
-=======
-
-## [Unreleased](//github.com/opentable/sous/compare/0.5.86...HEAD)
-### Added
 
 ### Changed
 * Client: error is returned if manifest set is sent a different source location
->>>>>>> b2de3b44
+
 
 ## [0.5.86](//github.com/opentable/sous/compare/0.5.85...0.5.86)
 ### Added
