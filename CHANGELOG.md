--- conflicted
+++ resolved
@@ -6,18 +6,10 @@
 and this project adheres to [Semantic Versioning](http://semver.org/)
 with respect to its command line interface and HTTP interface.
 
-<<<<<<< HEAD
 ## [Unreleased](//github.com/opentable/sous/compare/0.5.86...HEAD)
 ### Changed
 * Client: `sous init` now requires -kind flag which is either 'scheduled' or 'http-service'
-=======
-
-## [Unreleased](//github.com/opentable/sous/compare/0.5.86...HEAD)
-### Added
-
-### Changed
 * Client: error is returned if manifest set is sent a different source location
->>>>>>> 79569340
 
 ## [0.5.86](//github.com/opentable/sous/compare/0.5.85...0.5.86)
 ### Added
