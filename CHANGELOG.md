# Sous Changelog

All notable changes to this project will be documented in this file.

The format is based on [Keep a Changelog](http://keepachangelog.com/)
and this project adheres to [Semantic Versioning](http://semver.org/)
with respect to its command line interface and HTTP interface.

## [Unreleased](//github.com/opentable/sous/compare/0.5.51...HEAD)

<<<<<<< HEAD
### Changed
* All: Logging to Kafka no longer goes through logrus.
=======
### Added
* Client: console output related to deploys. Reports the number of instances
  intended, and reflects the successfully deployed source ID and target
  cluster.
>>>>>>> 1224648a

## [0.5.51](//github.com/opentable/sous/compare/0.5.50...0.5.51)

### Added
* Server: max concurrent HTTP requests per Singularity server now configurable
  using `MaxHTTPConcurrencySingularity` in config file or
  `MAX_HTTP_CONCURRENCY_SINGULARITY` env var. Default is 10 was previously
  hard-coded to 10, so this is an opt-in change.

### Changed
* All: some logging behaviors - there may be more output than we'd like
* All: logging - capture the CLI output to Kafka, test that diff logs are generated.
* All: backtrace selection more accurate (i.e. the reported source of log entries is generally where they're actually reported)

## [0.5.50](//github.com/opentable/sous/compare/0.5.49...0.5.50)
### Fixed
* All: log entries weren't conforming to the requirements of our schemas.

## [0.5.49](//github.com/opentable/sous/compare/0.5.48...0.5.49)
### Fixed
* Server: at least one botched log message type has been caught and corrected.

### Added
* Client: more descriptive output from 'sous deploy' and 'sous update' commands.

## [0.5.48](//github.com/opentable/sous/compare/0.5.47...0.5.48)

### Fixed
* Erroneous output on stdout breaking some cli consumers.


## [0.5.47](//github.com/opentable/sous/compare/0.5.46...0.5.47)

### Fixed
Both: DI interaction causing panic on boot.

## [0.5.46](//github.com/opentable/sous/compare/0.5.44...0.5.46)

### Added
* Client: a separate status for "API requests are broken".
* Client: many new log messages during `sous update`, `sous deploy` and `sous plumbing status`.
* Client: general log message for start and end of command execution.

### Fixed
* Client: a panic would occur if the remote server wasn't available or responded with a 500.
* Attempting to fix invalid config using 'sous config' was not possible because we
  were validating config as a precondition to executing the command. We now only
  validate config for commands that rely on a valid config, so 'sous config' can be
  used to correct issues.

## [0.5.44](//github.com/opentable/sous/compare/0.5.43...0.5.44)

### Fixed

* Server: diff messages could panic when logging them if the diff didn't resolve correctly.
* All: logging panics would crash the app.
* Client: 'sous deploy' now waits for a complete resolution to take place before
  reporting failure. This avoids a race condition where earlier failures could
  be misreported as failures with the current deployment.
* Client: 'sous deploy' now bails out if no changes are detected after the present
  resolve cycle has completed, or if the latest version in the GDM does not match that
  expected. This solves an issue where deployments would appear to hang for a long time
  and eventually fail with a confusing error message, often due to conflicting updates.

## [0.5.43](//github.com/opentable/sous/compare/0.5.42...0.5.43)

### Added
* Server: deployment diffs are now logged as structured messages.
* Client: `sous init` command now has `-dryrun` flag, so you can generate a manifest
  without sending it to the server. This flag interacts with the `-flavor`,
  `-use-otpl-deploy` and `-ignore-otpl-deploy` flags as well, so you can check sous'
  intentions in all these scenarios without accidentally creating manifests you don't want.

### Fixed
* Server: Changing Startup.SkipCheck now correctly results in a re-deploy with the
  updated value.
* Client: commands 'sous deploy', 'sous manifest get' and 'sous manifest set' now receive the correct auto-detected offset
  so you no longer require the -offset flag in most cases (unless you need to override it).

## [0.5.42](//github.com/opentable/sous/compare/0.5.41...0.5.42)
### Fixed
* All: Graphite output was like `sous.sous.ci.sfautoresolver.fullcycle-duration.count`, now `sous.ci.sf.auto...`

## [0.5.41](//github.com/opentable/sous/compare/0.5.40...0.5.41)

### Fixed

* All: ot_* fields are actually populated - also instance-no
* All: metrics are scoped to env and region so that multiple sous instances don't
  clobber each other's metrics.
* All: component-id refers to the whole "sous" application; scoped loggers goes in logger-name

## [0.5.40](//github.com/opentable/sous/compare/0.5.39...0.5.40)

### Fixed

* Server: mismatches with logging schemas

## [0.5.39](//github.com/opentable/sous/compare/0.5.38...0.5.39)

### Fixed
* Server: logging configuration actually gets applied,
  so we can get graphite and kafka feeds.
* Server: Various places that log entries were tweaked to conform to ELK schema.

## [0.5.38](//github.com/opentable/sous/compare/0.5.37...0.5.38)

### Fixed
* All: restores -d and -v flags

## [0.5.37](//github.com/opentable/sous/compare/0.5.36...0.5.37)

### Fixed
* All: Cloned DI providers ("psyringe") were resulting in 2+ NameCaches, and
  uncontrolled access to the Docker registry cachce DB. A race condition led to
  errors that prevented deployment of Sous, and then blocked use of the CLI
  client. A stopgap was set up to force a NameCache to be provided early.

## [0.5.36](//github.com/opentable/sous/compare/0.5.35...0.5.36)

### Fixed
- Client: If only one otpl config found with no flavor, and a flavor is specified the found config was used.
- Client: If only one otpl config found for only one flavor, and no flavor or different flavor specified the found config was used.
- Client: `sous plumbing normalizegdm` broke the DI rules and added
  `DryrunNeither` an extra time, which led to a panic.
- Server: Initial database grooming had a race condition. Solved by ensuring NameCache is singular.

### Changed
- Client: Improve testability of default OT_ENV_FLAVOR logic and test.

## [0.5.35](//github.com/opentable/sous/compare/0.5.34...0.5.35)

### Fixed
- Client and server: various logging output is clearer and more correct.
- Client: Flavor flag wasn't being passed to otpl deploy logic.
- Client: Panic when setting OT_ENV_FLAVOR env variable if Env was unset.

## [0.5.34](//github.com/opentable/sous/compare/0.5.33...0.5.34)
### Added
- Client: When calling `sous init -flavor X` automatically add OT_ENV_FLAVOR value to the Env variables

### Fixed
- Client: `sous init -use-otpl-deploy` wasn't handling flavors properly.
- Client: `sous init -ignore-otpl-deploy` caused panic.
- Server: Logging wasn't being properly initialized and crashed on boot.

## [0.5.33](//github.com/opentable/sous/compare/0.5.32...0.5.33)
### Added
- Structured logging. Default logging will be structured (and colorful!)
  because of using logrus. Configuration should allow delivery of metrics to
  graphite and log entries to ELK.

### Fixed
- Server: Flavor metadata wasn't being pulled back into the ADS during rectify, which led to bad behaviors in deploy.

## [0.5.32](//github.com/opentable/sous/compare/0.5.31...0.5.32)
### Changed
- Developer: Refactors of filters and logging. Mostly to the good.

### Fixed
- Client: `sous build` for split containers was adding a path component,
  which broke the resulting deploy container.

## [0.5.31](//github.com/opentable/sous/compare/0.5.30...0.5.31)
### Fixed
- Client: `sous init` defaults resources correctly in the absence of other input.
## [0.5.30](//github.com/opentable/sous/compare/0.5.29...0.5.30)
### Fixed
- Client: certain commands were missing DI for a particular value. These are
  fixed, and tests added for the omission.
- Client: new values for optional fields no longer elided on `manifest set` -
  if the value was missing, the new value would be silently dropped.

## [0.5.29](//github.com/opentable/sous/compare/0.5.28...0.5.29)
### Changed
- Developer: DI system no longer used on a per-request basis.

## [0.5.28](//github.com/opentable/sous/compare/0.5.27...0.5.28)
### Fixed
- Client & Server: rework of DI to contain scope of variable assignment,
  and retain scope from CLI invocation to server.
- Client: multiple target builds weren't getting their offsets recorded correctly.
- Developer: dependency injection provider now an injected dependency of the CLI object.

## [0.5.27](//github.com/opentable/sous/compare/0.5.26...0.5.27)
### Fixed
- Client: omitting query params on update.
- Client: Failed to merge maps to null values (which came from original JSON).

## [0.5.26](//github.com/opentable/sous/compare/0.5.25...0.5.26)
### Fixed
- Client: using wrong name for the /manifest endpoint

## [0.5.25](//github.com/opentable/sous/compare/0.5.24...0.5.25)
### Fixed
- Client: simple dockerfile builds were crashing

## [0.5.24](//github.com/opentable/sous/compare/0.5.23...0.5.24)
### Fixed
- Client: the `sous manifest get` and `set` commands correctly accept a `-flavor` switch.

## [0.5.23](//github.com/opentable/sous/compare/0.5.22...0.5.23)
### Added:
- Client: Split buildpacks can now provide a list of targets,
  and produce all their build products in one `sous build`.
### Changed:
- Client: Client commands now have a "local server" available if no server is
  configurated. This is the start of the path to using HTTP client/server
  interactions for everything, as opposed to strategizing storage modules.

## [0.5.22](//github.com/opentable/sous/compare/0.5.21...0.5.22)
### Fixed
- Server: Validation checks didn't consider default values.

## [0.5.21](//github.com/opentable/sous/compare/0.5.20...0.5.21)
### Added
- Server: Startup field "SkipCheck" added - rather than omitting a
  healthcheck URI, services must set this field `true` in order to signal that
  they don't make use of a "ready" endpoint.
- Server: Full set of Singularity 0.15 HealthcheckOptions now supported.
  Previous field names on Startup retained for compatibility,
  although there may be nuanced changes in how they're interpreted
  (because Singularity no longer supports the old version.)
- Server: Logging extended to collect metrics.
- Server: Metrics exposed on an HTTP endpoint.
- Developer: LogSet extracted to new util/logging package, some refiguring of
  the types and interfaces there with an eye to pulling in a structured logger.
- Client: Command `sous plunbing normalizegdm` is a utility to round-trip the
  Sous storage format. With luck, running this command after manual changes to
  the GDM repo will correct false conflicts.
### Changed
- Server: Startup DeployConfig part fields now have cluster-based default
  values. (These should be configued in the GDM before this version is
  deployed!)
  Most notably, the CheckReadyProtocol needs a default ("HTTP" or "HTTPS")
  because Singularity validates the value on its side.

## [0.5.20](//github.com/opentable/sous/compare/0.5.19...0.5.20)
### Fixed
- Client: `sous deploy` wasn't recognizing its version if there was a prefix supplied.

## [0.5.19](//github.com/opentable/sous/compare/0.5.18...0.5.19)

Only changes in this release are related to deployment.

### Fixed
- Developer: deployment key changed to a machine account.
## [0.5.18](//github.com/opentable/sous/compare/0.5.16...0.5.18)
### Added
- Client: `sous query clusters` will enumerate all the logical clusters sous currently handles, for ease of manifest editing and deployment.

### Changed
- Developer: Makefile directives to build a Sous .deb and upload it to an Artifactory server.
- Server: /gdm now sets Etag header based on current revision of the GDM. Clients attempting
  to update with a stale Etag will have update rejected appropriately.
- Server: Updated Singularity API consumer to work with Singularity v0.15.

### Fixed
- Client: Increased buffer size in shell to handle super-long tokens.
- Client: Conflicting updates to the same manifest now fail appropriately (e.g. during 'sous deploy').
  This should mean better performance when running 'sous deploy' concurrently on the same manifest,
  as conflicting updates won't require multiple passes to resolve.


## [0.5.17]
__(extra release because of mechanical difficulties)__

## [0.5.16](//github.com/opentable/sous/compare/0.5.15...0.5.16)
- Fixed prefixed versions for update and deploy. At this point, git "package" tags should work everywhere they're used.

## [0.5.15](//github.com/opentable/sous/compare/0.5.14...0.5.15)
### Changed
- Panics during rectify print the stack trace along with the error message in the logs.
  Previously the stack trace was printed earlier in the log, making correlation
  difficult.
- Server: All read/write access to the GDM now serialised.
  This is to partially address and issue where concurrent calls to 'sous deploy'
  could result in one of them finishing in the ResolveNotIntended state.

### Fixed
- Client: 'sous build' was failing when using a semver tag with a non-numeric prefix.
  Validation logic is now shared, so 'sous build' succeeds with these tags.
- Non-destructive updates: clients won't clobber fields in the API they don't recognize. Result should be more stable, less coupled client-server relationship.

## [0.5.14](//github.com/opentable/sous/compare/0.5.13...0.5.14)

### Fixed
- A change to the Singularity API was breaking JSON unmarshaling. We now handle those errors as a "malformed" request - i.e. not Sous's to manage.

## [0.5.13](//github.com/opentable/sous/compare/0.5.12...0.5.13)

### Added
- Git tags with a non-numeric prefix and a semver suffix (e.g. 'release-1.2.3' or 'v2.3.4')
  are now considered a "semver" tag, and Sous will extract the version from them.
- Static analysis of important core data model calculations to ensure that all the components of those structures are at least "touched" during diff calculation.
- For developers only, there are 2 new build targets: `install-dev` and
  `install-brew`. These allow developers on a Mac to quickly switch between having
  a personal dev build, or the latest release from homebrew installed locally.

### Fixed
- Operations that change more than one manifest will now be rejected with an
  error. We do not believe there are any such legitimate operations, and
  there's a storage anomoly that surfaces as multiple manifests changing at
  once which we hope this will correct.
- 'sous manifest get' wrongly returned YAML with all lower-cased field names.
  Now it correctly returns YAML with upper camel-cased field names.
  Note that this does not apply to map keys, only struct fields.
- Deployment processing wasn't properly waited on, which could cause problems.

## [0.5.12](//github.com/opentable/sous/compare/0.5.11...0.5.12)
### Fixed
- Issue where deployments constantly re-deployed due to spurious Startup.Timeout diff.

## [0.5.11](//github.com/opentable/sous/compare/0.5.10...0.5.11)
### Fixed
- Singularity now accepts changes to Startup options in manifest.
- Off-by-one error with Singularity deploy IDs, fixed in 0.5.9, re-introduced in
  0.5.10. Now includes better tests surrounding edge cases.

## [0.5.10](//github.com/opentable/sous/compare/0.5.9...0.5.10)
### Fixed
- Off-by-one error with long request IDs.
- Startup information not recovered from Singularity, so not compared for deployment.

## [0.5.9](//github.com/opentable/sous/compare/0.5.8...0.5.9)
### Fixed
- Long version strings resulted in Singularity deploy IDs longer than the max
  allowed length of 49 characters. Now they are always limited to 49.

## [0.5.8](//github.com/opentable/sous/compare/0.5.7...0.5.8)
### Fixed
- Now builds and runs on Go 1.8 (one small change to URL parsing broke Sous for go 1.8).
- New Startup configuration section in manifests now correctly round-trips via 'sous
  manifest get|set' and takes part in manifest diffs.

## [0.5.7](//github.com/opentable/sous/compare/0.5.6...0.5.7)
### Changed
- Images built with Sous get a pinning tag that now includes the timestamp of
  the build, so that multiple builds on a single revision won't clobber labesls
  and make images inaccessible.

## [0.5.6](//github.com/opentable/sous/compare/0.5.5...0.5.6)
### Fixed
- Sous server was unintentionally filtering out manifests with non-empty offsets or flavors.

## [0.5.5](//github.com/opentable/sous/compare/0.5.4...0.5.5)

### Fixed
- Resolution cycles allocate much less memory, which hopefully keeps the memory headroom of Sous much smaller over time.

## [0.5.4](//github.com/opentable/sous/compare/0.5.3...0.5.4)

### Added

- Sous server now returns CORS headers so that the Sous SPA (forthcoming) can consume its data.

### Fixed

- Crashing bug on GDM updates.

## [0.5.3](//github.com/opentable/sous/compare/0.5.2...0.5.3)

### Added
- Profiling endpoints, gated with a `server` flag, or the SOUS_PROFILING env variable.

### Fixed
- Environment variable defaults from cluster definitions
  no longer elide identical variables on manifests,
  which means that common values can be added to the defaults
  without undue concern for manifest environment variables.

## [0.5.2](//github.com/opentable/sous/compare/0.5.1...0.5.2)

### Added
- Extra debug logging about how build strategies are selected.
- Startup options in manifest to set healthcheck timeout and relative
  URI path of healthcheck endpoint.

### Changed
- Singularity RequestIDs are generated with a suffix of the MD5 sum of
  pre-slug data instead of a random UUID.
- Singularity RequestIDs are shortened to no longer include FQDN or
  organization of Git repo URL.

### Fixed
- Calls to `docker build` now have a `--pull` flag so that stale cached FROM
  images don't confuse builds.

## [0.5.1](//github.com/opentable/sous/compare/0.5.0...0.5.1)

### Fixed
- Singularity RequestIDs retrieved from Singularity are reused when updating deploys,
  instead of recomputing fresh unique ones each time.

### Minor
- Added a tool called "danger" to do review of PRs.

## [0.5.0](//github.com/opentable/sous/compare/0.4.1...0.5.0)

### Added
* Split image build strategy: support for using a build image to produce artifacts to be run
  in a separate deploy image.

### Changed
* Sous detects the tasks in its purview based on metadata it sets when the task
  is created, rather than inspecting request or deploy ids.

### Fixed
* Consequent to detecting tasks based on metadata,
  Sous's requests are now compatible
  with Singularity 0.14,
  and the resulting Mesos Task IDs are suitable to use as Kafka client ids.

## [0.4.1](//github.com/opentable/sous/compare/0.4.0...0.4.1)

### Fixed
- Status for updated deploys was being reported as if they were already stable.
  The stable vs. live statuses reported by the server each now have their own
  GDM snapshot so that this determination can be made properly.

## [0.4.0](//github.com/opentable/sous/compare/0.3.0...0.4.0)

### Added
- Conflicting GDM updates now retry, up to the number of deployments in their manifest.

### Changed
- Failed deploys to Singularity are now retried until they succeed or the GDM
  changes.

## [0.3.0](//github.com/opentable/sous/compare/0.2.1...0.3.0)

### Added
- Extra metadata tagged onto the Singularity deploys.
- `sous server` now treats its configured Docker registry as canonical, so
  that, e.g. regional mirrors can be used to reduce deploy latency.

### Changed

- Digested Docker image names no longer query the registry, which should reduce
  our requests count there.

## [0.2.1](//github.com/opentable/sous/compare/0.2.0...0.2.1)

### Added

- Adds Sous related-metadata to Singularity deploys for tracking and visibility purposes.

### Fixed

- In certain conditions, Sous would report a deploy as failed before it had completed.

## [0.2.0](//github.com/opentable/sous/compare/0.1.9...0.2.0) - 2017-03-06

### Added

- 'sous deploy' now returns a nonzero exit code when tasks for a deploy fail to start
  in Singularity. This makes it more suitable for unattended contexts like CD.

### Fixed

- Source locations with empty offsets and flavors no longer confuse 'sous plumbing status'.
  Previously 'sous plumbing status' (and 'sous deploy' which depends on it) were
  failing because they matched too many deployments when treating the empty
  offset as a wildcard. They now correctly treat it as a specific value.
- 'sous build' and 'sous deploy' previously appeared to hang when running long internal
  operations, they now inform the user there will be a wait.


## [0.1.9](//github.com/opentable/sous/compare/0.1.8...0.1.9) - 2017-02-16

### Added

- 'sous init -use-otpl-deploy' now supports flavors
  defined by otpl config directories in the `<cluster>.<flavor>` format.
  If there is a single flavor defined, behaviour is like before.
  Otherwise you may supply a -flavor flag to import configurations of a particular flavor.
- config.yaml now supports a new `User` field containing `Name` and `Email`.
  If set this info is sent to the server alongside all requests,
  and is used when committing state changes (as the --author flag).
- On first run (when there is no config file),
  and when a terminal is attached
  (meaning it's likely that a user is present),
  the user is prompted to provide their name and email address,
  and the URL of their local Sous server.
- `sous deploy`
  (and `sous plumbing status`)
  now await Singularity marking the indended deployment as active before returning.

### Fixed
- Deployment filters (which are used extensively) now treat "" dirs and flavors
  as real values, rather than wildcards.

## [0.1.8](//github.com/opentable/sous/compare/v0.1.7...0.1.8) - 2017-01-17

### Added
- 'sous init' -use-otpl-config now imports owners from singularity-request.json
- 'sous update' no longer requires -tag or -repo flags
  if they can be sniffed from the git repo context.
- Docs: Installation document added at doc/install.md

### Changed

- Logging, Server: Warn when artifacts are not resolvable.
- Logging: suppress full deployment diffs in debug (-d) mode,
  only print them in verbose -v mode.
- Sous Version outputs lines less than 80 characters long.

### Fixed

- Internal error caused by reading malformed YAML manifests resolved.
- SourceLocations now return more sensible parse errors when unmarshaling from JSON.
- Resolve errors now marshalled correctly by server.
- Server /status endpoint now returns latest status from AutoResolver rather than status at boot.

## [0.1.7](//github.com/opentable/sous/compare/v0.1.6...v0.1.7) 2017-01-19

### Added

- We are now able to easily release pre-built Mac binaries.
- Documentation about Sous' intended use for driving builds.
- Change in 'sous plumbing status' to support manifests that deploy to a subset of clusters.
- 'sous deploy' now waits by default until a deploy is complete.
  This makes it much more useful in unattended CI contexts.

### Changed

- Tweaks to Makefile and build process in general.

## [0.1.6](//github.com/opentable/sous/compare/v0.1.5...v0.1.6) 2017-01-19

Not documented.

## [0.1.5](//github.com/opentable/sous/compare/v0.1.4...v0.1.5) 2017-01-19

Not documented.

## [0.1.4](//github.com/opentable/sous/compare/v0.1.3...v0.1.4) 2017-01-19

Not documented.

## Sous 0.1

Sous 0.1 adds:
- A number of new features to the CLI.
  - `sous deploy` command (alpha)
  - `-flavor` flag, and support for flavors (see below)
  - `-source` flag which can be used instead of `-repo` and `-offset`
- Automatic migrations for the Docker image name cache.
- Consistent identifier parse and print round-tripping.
- Updates to various pieces of documentation.
- Nicer Singularity request names.

## Consistency

- Changes to the schema of the local Docker image name cache database no longer require user
  intervention and re-building the entire cache from source. Now, we track the schema, and
  migrate your cache as necessary.
- SourceIDs and SourceLocations now correctly round-trip from parse to string and back again.
- SourceLocations now have a single parse method, so we always get the same results and/or errors.
- We somehow abbreviated "Actual Deployment Set" "ADC" ?! That's fixed, we're now using "ADS".

### CLI

#### New command `sous deploy` (alpha)

Is intended to provide a hook for deploying single applications from a CI context.
Right now, this command works with a local GDM, modifying it, and running rectification
locally.
Over time, we will migrate how this command works whilst maintaining its interface and
semantics.
(The intention is that eventually 'sous deploy' will work by making an API call and
allowing the server to handle updating the GDM and rectifying.)

#### New flag `-flavor`

Actually, this is more than a flag, it affects the underlying data model, and the way
we think about how deployments are grouped.

Previously, Sous enabled at most a single deployment configuration per SourceLocation
per cluster. This model covers 90% of our use cases at OpenTable, but there are
exceptions.

We added "flavor" as a core concept in Sous, which allows multiple different deployment
configurations to be defined for a single codebase (SourceLocation) in each cluster. We
don't expect this feature to be used very much, but in those cases where configuration
needs to be more granular than per cluster, you now have that option available.

All commands that accept the `-source` flag (and/or the `-repo` and `-offset` flags) now
also accept the `-flavor` flag. Flavor is intended to be a short string made of
alphanumerics and possibly a hyphen, although we are not yet validating this string.
Each `-flavor` of a given `-source` is treated as a separate application, and has its
own manifest, allowing that application to be configured globally by a single manifest,
just like any other.

To create a new flavored application, you need to `sous init` with a `-flavor` flag. E.g.:

    sous init -flavor orange

From inside a repository would initiate a flavored manifest for that repo. Further calls
to `sous update`, `sous deploy`, etc, need to also specify the flavor `orange` to
work with that manifest. You can add an arbitrary number of flavors per SourceLocation,
and using a flavored manifest does not preclude you from also using a standard manifest
with no explicit flavor.

#### New flag `-source`

The `-source` flag is intended to be a replacement for the `-repo` and
`-offset` combination, for use in development environments. Note that we do not have
any plans to remove `-repo` and `-offset` since they may still be useful, especially
in scripting environments.

Source allows you to specify your SourceLocation in a single flag.
Source also performs additional validation,
ensuring that the source you pass can be handled by Sous end-to-end.
At present, that
means the repository must be a GitHub-based, in the form:

    github.com/<user>/<repo>

If your source code is not based in the root of the repository, you can add the offset
by separating it with a comma, e.g.:

    github.com/<user>/<repo>,<offset>

Because GitHub repository paths have a fixed format that Sous understands, you can
optionally use a slash instead of a comma, so the following is equivalent:

    github.com/<user>/<repo>/<offset>

(and offset can itself contain slashes if necessary, just like before).

### Documentation

We have made various documentation improvements, but there are definitely some that are
still out of date, which we will look to resolve in the coming weeks. Improvements made
in this release include:

- Better description of networking setup for Singularity deployments.
- Update to the deployment workflow documentation.
- Some fixes to the getting started document.

### Singularity request names

Up until now, Singularity request names looked something like this:

    github.comopentablereponameclustername

Which is not a great user experience, and has a large chance of causing naming collisions.
This version of Sous changes these names to use the form:

    <SourceLocation>:<Flavor>:<ClusterName>

E.g. for a simple repo with no offset or flavor, it looks like this:

    github.com>opentable>sous::cluster-name

With an offset and flavor, it expands to something like this:

    github.com>opentable>sous,offset:flavor-name:cluster-name


### Other

There have been numerous other small tweaks and fixes, mostly at code level to make our
own lives easier. We are also conscientiously working on improving test coverage, and this
cycle hit 54%, we expect to see that rise quickly now that we fail CI when it falls. You
can track test coverage at https://codecov.io/gh/opentable/sous.

For more gory detail, check out the [full list of commits between 0.0.1 and 0.1](https://github.com/opentable/sous/compare/v0.0.1...v0.1).<|MERGE_RESOLUTION|>--- conflicted
+++ resolved
@@ -8,15 +8,13 @@
 
 ## [Unreleased](//github.com/opentable/sous/compare/0.5.51...HEAD)
 
-<<<<<<< HEAD
 ### Changed
 * All: Logging to Kafka no longer goes through logrus.
-=======
+
 ### Added
 * Client: console output related to deploys. Reports the number of instances
   intended, and reflects the successfully deployed source ID and target
   cluster.
->>>>>>> 1224648a
 
 ## [0.5.51](//github.com/opentable/sous/compare/0.5.50...0.5.51)
 
