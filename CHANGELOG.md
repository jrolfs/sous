--- conflicted
+++ resolved
@@ -8,13 +8,11 @@
 
 ## [Unreleased](//github.com/opentable/sous/compare/0.5.65...master)
 
-<<<<<<< HEAD
-* All: Add structured logging to status poller
+### Added
+* Server: Include connection string in db connection error log.
+* Client: Add structured logging to status poller
 * All: Create a new structured log that auto extracts IDs and stores in seperate fields for
   easier searching in logstash
-=======
-### Added
-* Server: Include connection string in db connection error log.
 
 ### Changed
 * All: Top-level global logger labeled "GLOBAL".
@@ -25,7 +23,6 @@
 * All: Some formatted logs were incorrectly reporting missing values and were
   indiscriminately trying to render a single slice in the first format verb.
   Resolved so those logs format correctly.
->>>>>>> 48f99c6b
 
 ## [0.5.65](//github.com/opentable/sous/compare/0.5.63...0.5.65)
 
