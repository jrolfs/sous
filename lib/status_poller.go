package sous

import (
	"context"
	"time"

	"github.com/opentable/sous/util/logging"
	"github.com/opentable/sous/util/restful"
	"github.com/pkg/errors"
)

type (
	// StatusPoller polls servers for status.
	StatusPoller struct {
		restful.HTTPClient
		*ResolveFilter
		User      User
		pollChans map[string]ResolveState
		status    ResolveState
		logs      logging.LogSink
	}

	subPoller struct {
		restful.HTTPClient
		ClusterName, URL         string
		locationFilter, idFilter *ResolveFilter
		User                     User
		httpErrorCount           int
		logs                     logging.LogSink
	}

	// copied from server - avoiding coupling to server implemention
	server struct {
		ClusterName string
		URL         string
	}

	// copied from server
	gdmData struct {
		Deployments []*Deployment
	}

	// copied from server - avoiding coupling to server implemention
	serverListData struct {
		Servers []server
	}

	// copied from server - avoiding coupling to server implemention
	statusData struct {
		// Deployments is deprecated - there's not a list of intended deployments
		// on each resolve status
		// We still parse it, in case we're talking to an old server.
		// For 1.0 this field should go away.
		Deployments           []*Deployment
		Completed, InProgress *ResolveStatus
	}

	// A ResolveState reflects the state of the Sous clusters in regard to
	// resolving a particular SourceID.
	ResolveState int

	statPair struct {
		url  string
		stat ResolveState
	}
)

const (
	// ResolveNotPolled is the entry state. It means we haven't received data
	// from a server yet.
	ResolveNotPolled ResolveState = iota
	// ResolveNotStarted conveys the condition that the server is not yet working
	// to resolve the SourceLocation in question. Granted that a manifest update
	// has succeeded, expect that once the current auto-resolve cycle concludes,
	// the resolve-subject GDM will be updated, and we'll move past this state.
	ResolveNotStarted
	// ResolveNotVersion conveys that the server knows the SourceLocation
	// already, but is resolving a different version. Again, expect that on the
	// next auto-resolve cycle we'll move past this state.
	ResolveNotVersion
	// ResolvePendingRequest conveys that, while the server has registered the
	// intent for the current resolve cycle, no request has yet been made to
	// Singularity.
	ResolvePendingRequest
	// ResolveInProgress conveys a resolve action has been taken by the server,
	// which implies that the server's intended version (which we've confirmed is
	// the same as our intended version) is different from the
	// Mesos/Singularity's version.
	ResolveInProgress
	// ResolveTasksStarting is the state when the resolution is complete from
	// Sous' point of view, but awaiting tasks starting in the cluster.
	ResolveTasksStarting
	// ResolveErredHTTP  conveys that the HTTP request to the server returned an error
	ResolveErredHTTP
	// ResolveErredRez conveys that the resolving server reported a transient error
	ResolveErredRez
	// ResolveNotIntended indicates that a particular cluster does not intend to
	// deploy the given deployment(s)
	ResolveNotIntended
	// ResolveFailed indicates that a particular cluster is in a failed state
	// regarding resolving the deployments, and that resolution cannot proceed.
	ResolveFailed
	// ResolveComplete is the success state: the server knows about our intended
	// deployment, and that deployment has returned as having been stable.
	ResolveComplete
	// ResolveMAX is not a state itself: it marks the top end of resolutions. All
	// other states belong before it.
	ResolveMAX

	// ResolveTERMINALS is not a state itself: it demarks resolution states that
	// might proceed from states that are complete
	ResolveTERMINALS = ResolveNotIntended
)

// XXX we might consider using go generate with `stringer` (c.f.)
func (rs ResolveState) String() string {
	switch rs {
	default:
		return "unknown (oops)"
	case ResolveNotPolled:
		return "ResolveNotPolled"
	case ResolveNotStarted:
		return "ResolveNotStarted"
	case ResolvePendingRequest:
		return "ResolvePendingRequest"
	case ResolveNotVersion:
		return "ResolveNotVersion"
	case ResolveInProgress:
		return "ResolveInProgress"
	case ResolveErredHTTP:
		return "ResolveErredHTTP"
	case ResolveErredRez:
		return "ResolveErredRez"
	case ResolveTasksStarting:
		return "ResolveTasksStarting"
	case ResolveNotIntended:
		return "ResolveNotIntended"
	case ResolveFailed:
		return "ResolveFailed"
	case ResolveComplete:
		return "ResolveComplete"
	case ResolveMAX:
		return "resolve maximum marker - not a real state, received in error?"
	}
}

// NewStatusPoller returns a new *StatusPoller.
func NewStatusPoller(cl restful.HTTPClient, rf *ResolveFilter, user User, logs logging.LogSink) *StatusPoller {
	return &StatusPoller{
		HTTPClient:    cl,
		ResolveFilter: rf,
		User:          user,
		logs:          logs,
	}
}

<<<<<<< HEAD
func newSubPoller(clusterName, serverURL string, baseFilter *ResolveFilter, user User, logs logging.LogSink) (*subPoller, error) {
	spew.Dump(logs)
=======
func newSubPoller(clusterName, serverURL string, baseFilter *ResolveFilter, user User, logs logging.LogSet) (*subPoller, error) {
>>>>>>> a64b569a
	cl, err := restful.NewClient(serverURL, logs.Child("http"))
	if err != nil {
		return nil, err
	}

	loc := *baseFilter
	loc.Cluster = ResolveFieldMatcher{}
	loc.Tag = ResolveFieldMatcher{}
	loc.Revision = ResolveFieldMatcher{}

	id := *baseFilter
	id.Cluster = ResolveFieldMatcher{}

	return &subPoller{
		ClusterName:    clusterName,
		URL:            serverURL,
		HTTPClient:     cl,
		locationFilter: &loc,
		idFilter:       &id,
		User:           user,
		logs:           logs.Child(clusterName),
	}, nil
}

// Wait begins the process of polling for cluster statuses, waits for it to
// complete, and then returns the result, as long as the provided context is not
// cancelled.
func (sp *StatusPoller) Wait(ctx context.Context) (ResolveState, error) {
	var resolveState ResolveState
	var err error
	done := make(chan struct{})
	go func() {
		resolveState, err = sp.waitForever()
		close(done)
	}()
	select {
	case <-done:
		return resolveState, err
	case <-ctx.Done():
		return resolveState, ctx.Err()
	}
}

func (sp *StatusPoller) waitForever() (ResolveState, error) {
	// Retrieve the list of servers known to our main server.
	clusters := &serverListData{}
	if _, err := sp.Retrieve("./servers", nil, clusters, sp.User.HTTPHeaders()); err != nil {
		return ResolveFailed, err
	}

	// Get the up-to-the-moment version of the GDM.
	gdm := &gdmData{}
	if _, err := sp.Retrieve("./gdm", nil, gdm, sp.User.HTTPHeaders()); err != nil {
		return ResolveFailed, err
	}

	// Filter down to the deployments we are interested in.
	deps := NewDeployments(gdm.Deployments...)
	deps = deps.Filter(sp.ResolveFilter.FilterDeployment)
	if deps.Len() == 0 {
		// No deployments match the filter, bail out now.
		sp.logs.Debugf("No deployments from /gdm matched %s", sp.ResolveFilter)
		return ResolveNotIntended, nil
	}

	// Create a sub-poller for each cluster we are interested in.
	subs, err := sp.subPollers(clusters, deps)
	if err != nil {
		return ResolveNotPolled, err
	}

	return sp.poll(subs), nil
}

func (sp *StatusPoller) subPollers(clusters *serverListData, deps Deployments) ([]*subPoller, error) {
	subs := []*subPoller{}
	for _, s := range clusters.Servers {
		// skip clusters the user isn't interested in
		if !sp.ResolveFilter.FilterClusterName(s.ClusterName) {
			logging.Log.Vomitf("%s not requested for polling", s.ClusterName)
			continue
		}
		// skip clusters that there's no current intention of deploying into
		if _, intended := deps.Single(func(d *Deployment) bool {
			return d.ClusterName == s.ClusterName
		}); !intended {
			logging.Log.Debugf("No intention in GDM for %s to deploy %s", s.ClusterName, sp.ResolveFilter)
			continue
		}
		logging.Log.Debugf("Starting poller against %v", s)

		// Kick off a separate process to issue HTTP requests against this cluster.
		sub, err := newSubPoller(s.ClusterName, s.URL, sp.ResolveFilter, sp.User, logging.Log)
		if err != nil {
			return nil, err
		}
		subs = append(subs, sub)
	}
	return subs, nil
}

// poll collects updates from each "sub" poller; once they've all crossed the
// TERMINAL threshold, return the "maximum" state reached. We hope for ResolveComplete.
func (sp *StatusPoller) poll(subs []*subPoller) ResolveState {
	if len(subs) == 0 {
		return ResolveNotIntended
	}
	collect := make(chan statPair)
	done := make(chan struct{})
	go func() {
		sp.pollChans = map[string]ResolveState{}
		for {
			sp.nextSubStatus(collect)
			if sp.finished() {
				close(done)
				return
			}
		}
	}()

	for _, s := range subs {
		go s.start(collect, done)
	}

	<-done
	return sp.status
}

func (sp *StatusPoller) nextSubStatus(collect chan statPair) {
	update := <-collect
	sp.pollChans[update.url] = update.stat
	logging.Log.Debugf("%s reports state: %s", update.url, update.stat)
}

func (sp *StatusPoller) updateStatus() {
	max := ResolveMAX
	for u, s := range sp.pollChans {
		logging.Log.Vomitf("Current state from %s: %s", u, s)

		//if max is already > EJECT, we can quit without waiting for other subs
		if s <= max {
			max = s
		}
	}
	sp.status = max
}

func (sp *StatusPoller) finished() bool {
	sp.updateStatus()
	return sp.status >= ResolveTERMINALS
}

// start issues a new /status request every half second, reporting the state as computed.
// c.f. pollOnce.
func (sub *subPoller) start(rs chan statPair, done chan struct{}) {
	rs <- statPair{url: sub.URL, stat: ResolveNotPolled}
	stat := sub.pollOnce()
	rs <- statPair{url: sub.URL, stat: stat}
	ticker := time.NewTicker(time.Second / 2)
	defer ticker.Stop()
	for {
		if stat >= ResolveTERMINALS {
			return
		}
		select {
		case <-ticker.C:
			stat = sub.pollOnce()
			rs <- statPair{url: sub.URL, stat: stat}
		case <-done:
			return
		}
	}
}

func (sub *subPoller) pollOnce() ResolveState {
	data := &statusData{}
	if _, err := sub.Retrieve("./status", nil, data, sub.User.HTTPHeaders()); err != nil {
		logging.Log.Debugf("%s: error on GET /status: %s", sub.ClusterName, errors.Cause(err))
		logging.Log.Vomitf("%s: %T %+v", sub.ClusterName, errors.Cause(err), err)
		sub.httpErrorCount++
		if sub.httpErrorCount > 10 {
			return ResolveFailed
		}
		return ResolveErredHTTP
	}
	sub.httpErrorCount = 0

	// This serves to maintain backwards compatibility.
	// XXX One day, remove it.
	if data.Completed != nil && len(data.Completed.Intended) == 0 {
		data.Completed.Intended = data.Deployments
	}
	if data.InProgress != nil && len(data.InProgress.Intended) == 0 {
		data.InProgress.Intended = data.Deployments
	}

	currentState := sub.computeState(sub.stateFeatures("in-progress", data.InProgress))

	if currentState == ResolveNotStarted ||
		currentState == ResolveNotVersion ||
		currentState == ResolvePendingRequest {
		return sub.computeState(sub.stateFeatures("completed", data.Completed))
	}

	return currentState
}

func (sub *subPoller) stateFeatures(kind string, rezState *ResolveStatus) (*Deployment, *DiffResolution) {
	current := diffResolutionFor(rezState, sub.locationFilter)
	srvIntent := serverIntent(rezState, sub.locationFilter)
	logging.Log.Debugf("%s reports %s intent to resolve [%v]", sub.URL, kind, srvIntent)
	logging.Log.Debugf("%s reports %s rez: %v", sub.URL, kind, current)

	return srvIntent, current
}

// computeState takes the servers intended deployment, and the stable and
// current DiffResolutions and computes the state of resolution for the
// deployment based on that data.
func (sub *subPoller) computeState(srvIntent *Deployment, current *DiffResolution) ResolveState {
	// In there's no intent for the deployment in the current resolution, we
	// haven't started on it yet. Remember that we've already determined that the
	// most-recent GDM does have the deployment scheduled for this cluster, so it
	// should be picked up in the next cycle.
	if srvIntent == nil {
		return ResolveNotStarted
	}

	// This is a nuanced distinction from the above: the cluster is in the
	// process of resolving a different version than what we're watching for.
	// Again, if it weren't in the freshest GDM, we wouldn't have gotten here.
	// Next cycle! (note that in both cases, we're likely to poll again several
	// times before that cycle starts.)
	if !sub.idFilter.FilterDeployment(srvIntent) {
		return ResolveNotVersion
	}

	// If there's no DiffResolution yet for our Deployment, then we're still
	// waiting for a relatively recent change to the GDM to be processed. I think
	// this could only happen in the first attempt to resolve a recent change to
	// the GDM, and only before the cluster has gotten a DiffResolution recorded.
	if current == nil {
		return ResolvePendingRequest
	}

	if current.Error != nil {
		// Certain errors in resolution may clear on their own. (Generally
		// speaking, these are HTTP errors from Singularity which we hope/assume
		// will become successes with enough persistence - i.e. on the next
		// resolution cycle, Singularity will e.g. have finished a pending->running
		// transition and be ready to receive a new Deploy)
		if IsTransientResolveError(current.Error) {
			logging.Log.Debugf("%s: received resolver error %s, retrying", sub.ClusterName, current.Error)
			return ResolveErredRez
		}
		// Other errors are unlikely to clear by themselves. In this case, log the
		// error for operator action, and consider this subpoller done as failed.
		logging.Log.Vomitf("%#v", current)
		logging.Log.Vomitf("%#v", current.Error)
		subject := ""
		if sub.locationFilter == nil {
			subject = "<no filter defined>"
		} else {
			sourceLocation, ok := sub.locationFilter.SourceLocation()
			if ok {
				subject = sourceLocation.String()
			} else {
				subject = sub.locationFilter.String()
			}
		}
		logging.Log.Warn.Printf("Deployment of %s to %s failed: %s", subject, sub.ClusterName, current.Error.String)
		return ResolveFailed
	}

	// In the case where the GDM and ADS deployments are the same, the /status
	// will be described as "unchanged." The upshot is that the most current
	// intend to deploy matches this cluster's current resolver's intend to
	// deploy, and that that matches the deploy that's running. Success!
	if current.Desc == StableDiff {
		return ResolveComplete
	}

	if current.Desc == ComingDiff {
		return ResolveTasksStarting
	}

	return ResolveInProgress
}

func serverIntent(rstat *ResolveStatus, rf *ResolveFilter) *Deployment {
	logging.Log.Debugf("Filtering with %q", rf)
	if rstat == nil {
		logging.Log.Debugf("Nil resolve status!")
		return nil
	}
	logging.Log.Vomitf("Filtering %s", rstat.Intended)
	var dep *Deployment

	for _, d := range rstat.Intended {
		if rf.FilterDeployment(d) {
			if dep != nil {
				logging.Log.Debugf("With %s we didn't match exactly one deployment.", rf)
				return nil
			}
			dep = d
		}
	}
	logging.Log.Debugf("Filtering found %s", dep.String())

	return dep
}

func diffResolutionFor(rstat *ResolveStatus, rf *ResolveFilter) *DiffResolution {
	if rstat == nil {
		logging.Log.Vomitf("Status was nil - no match for %s", rf)
		return nil
	}
	rezs := rstat.Log
	for _, rez := range rezs {
		logging.Log.Vomitf("Checking resolution for: %#v(%[1]T)", rez.ManifestID)
		if rf.FilterManifestID(rez.ManifestID) {
			logging.Log.Vomitf("Matching intent for %s: %#v", rf, rez)
			return &rez
		}
	}
	logging.Log.Vomitf("No match for %s in %d entries", rf, len(rezs))
	return nil
}

func (data *statusData) stableFor(rf *ResolveFilter) *DiffResolution {
	return diffResolutionFor(data.Completed, rf)
}

func (data *statusData) currentFor(rf *ResolveFilter) *DiffResolution {
	return diffResolutionFor(data.InProgress, rf)
}<|MERGE_RESOLUTION|>--- conflicted
+++ resolved
@@ -154,12 +154,8 @@
 	}
 }
 
-<<<<<<< HEAD
 func newSubPoller(clusterName, serverURL string, baseFilter *ResolveFilter, user User, logs logging.LogSink) (*subPoller, error) {
 	spew.Dump(logs)
-=======
-func newSubPoller(clusterName, serverURL string, baseFilter *ResolveFilter, user User, logs logging.LogSet) (*subPoller, error) {
->>>>>>> a64b569a
 	cl, err := restful.NewClient(serverURL, logs.Child("http"))
 	if err != nil {
 		return nil, err
