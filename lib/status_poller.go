--- conflicted
+++ resolved
@@ -132,11 +132,8 @@
 }
 
 func (sp *StatusPoller) waitForever() (ResolveState, error) {
-<<<<<<< HEAD
 	reportPollerStart(sp.logs, sp)
-=======
 	sp.results = make(chan pollResult)
->>>>>>> e50820fa
 	// Retrieve the list of servers known to our main server.
 	clusters := &serverListData{}
 	if _, err := sp.Retrieve("./servers", nil, clusters, sp.User.HTTPHeaders()); err != nil {
