package sous

import (
	"fmt"
	"log"

	"github.com/pkg/errors"
)

type (
	// DeployConfig represents the configuration of a deployment's tasks,
	// in a specific cluster. i.e. their resources, environment, and the number
	// of instances.
	DeployConfig struct {
		// Resources represents the resources each instance of this software
		// will be given by the execution environment.
		Resources Resources `yaml:",omitempty" validate:"keys=nonempty,values=nonempty"`
		// Env is a list of environment variables to set for each instance of
		// of this deployment. It will be checked for conflict with the
		// definitions found in State.Defs.EnvVars, and if not in conflict
		// assumes the greatest priority.
		Args []string `yaml:",omitempty" validate:"values=nonempty"`
		Env  `yaml:",omitempty" validate:"keys=nonempty,values=nonempty"`
		// NumInstances is a guide to the number of instances that should be
		// deployed in this cluster, note that the actual number may differ due
		// to decisions made by Sous. If set to zero, Sous will decide how many
		// instances to launch.
		NumInstances int

		// Volumes lists the volume mappings for this deploy
		Volumes Volumes
	}

	// A DeployConfigs is a map from cluster name to DeployConfig
	DeployConfigs map[string]DeployConfig

	// Env is a mapping of environment variable name to value, used to provision
	// single instances of an application.
	Env map[string]string

	// NilVolumeFlaw is used when DeployConfig.Volumes contains a nil.
	NilVolumeFlaw struct {
		*DeployConfig
	}
)

// Validate implements Flawed for State
func (dc *DeployConfig) Validate() []Flaw {
	var flaws []Flaw

	for _, v := range dc.Volumes {
		if v == nil {
			flaws = append(flaws, &NilVolumeFlaw{DeployConfig: dc})
			break
		}
	}
	rezs := dc.Resources
	if dc.Resources == nil {
		flaws = append(flaws, NewFlaw("No Resources set for DeployConfig",
			func() error { dc.Resources = make(Resources); return nil }))
		rezs = make(Resources)
	}

	flaws = append(flaws, rezs.Validate()...)

	for _, f := range flaws {
		f.AddContext("deploy config", dc)
	}

	return flaws
}

// AddContext simply discards all context - NilVolumeFlaw doesn't need it
func (nvf *NilVolumeFlaw) AddContext(string, interface{}) {
}

// Repair removes any nil entries in DeployConfig.Volumes.
func (nvf *NilVolumeFlaw) Repair() error {
	newVs := nvf.DeployConfig.Volumes[:0]
	for _, v := range nvf.DeployConfig.Volumes {
		if v != nil {
			newVs = append(newVs, v)
		}
	}
	nvf.DeployConfig.Volumes = newVs
	return nil
}

// Repair implements Flawed for State
func (dc *DeployConfig) Repair(fs []Flaw) error {
	return errors.Errorf("Can't do nuffin with flaws yet")
}

func (dc *DeployConfig) String() string {
	return fmt.Sprintf("#%d %+v : %+v %+v", dc.NumInstances, dc.Resources, dc.Env, dc.Volumes)
}

// Equal is used to compare DeployConfigs
func (dc *DeployConfig) Equal(o DeployConfig) bool {
	Log.Vomit.Printf("%+ v ?= %+ v", dc, o)
	diff, _ := dc.Diff(o)
	return !diff
}

// Diff returns a list of differences between this and the other DeployConfig.
func (dc *DeployConfig) Diff(o DeployConfig) (bool, []string) {
	var diffs []string
	if dc.NumInstances != o.NumInstances {
		diffs = append(diffs, fmt.Sprintf("number of instances; this: %d; other: %d", dc.NumInstances, o.NumInstances))
	}
	// Only compare contents if length of either > 0.
	// This makes nil equal to zero-length map.
	if len(dc.Env) != 0 || len(o.Env) != 0 {
		if !dc.Env.Equal(o.Env) {
			diffs = append(diffs, fmt.Sprintf("env; this: %v; other: %v", dc.Env, o.Env))
		}
	}
	// Only compare contents if length of either > 0.
	// This makes nil equal to zero-length map.
	if len(dc.Metadata) != 0 || len(o.Metadata) != 0 {
		if !dc.Metadata.Equal(o.Metadata) {
			diffs = append(diffs, fmt.Sprintf("metadata; this: %v; other: %v", dc.Metadata, o.Metadata))
		}
	}
	// Only compare contents if length of either > 0.
	if len(dc.Resources) != 0 || len(o.Resources) != 0 {
		if !dc.Resources.Equal(o.Resources) {
			diffs = append(diffs, fmt.Sprintf("resources; this: %v; other: %v", dc.Resources, o.Resources))
		}
	}
	// Only compare contents if length of either > 0.
	if len(dc.Volumes) != 0 || len(o.Volumes) != 0 {
		if !dc.Volumes.Equal(o.Volumes) {
			diffs = append(diffs, fmt.Sprintf("volumes; this: %v; other: %v", dc.Volumes, o.Volumes))
		}
	}
	// TODO: Compare Args
	return len(diffs) == 0, diffs
}

// Clone returns a deep copy of this DeployConfig.
func (dc DeployConfig) Clone() (c DeployConfig) {
	c.NumInstances = dc.NumInstances
	c.Args = make([]string, len(dc.Args))
	copy(dc.Args, c.Args)
	c.Env = make(Env)
	for k, v := range dc.Env {
		c.Env[k] = v
	}
	c.Resources = make(Resources)
	for k, v := range dc.Resources {
		c.Resources[k] = v
	}
	c.Metadata = make(Metadata)
	for k, v := range dc.Metadata {
		c.Metadata[k] = v
	}
	c.Volumes = make(Volumes, len(dc.Volumes))
	copy(dc.Volumes, c.Volumes)
	return
}

// Equal compares Envs
func (e Env) Equal(o Env) bool {
	Log.Vomit.Printf("Envs: %+ v ?= %+ v", e, o)
	if len(e) != len(o) {
		Log.Vomit.Printf("Envs: %+ v != %+ v (%d != %d)", e, o, len(e), len(o))
		return false
	}

	for name, value := range e {
		if ov, ok := o[name]; !ok || ov != value {
			Log.Vomit.Printf("Envs: %+ v != %+ v [%q] %q != %q", e, o, name, value, ov)
			return false
		}
	}
	Log.Vomit.Printf("Envs: %+ v == %+ v !", e, o)
	return true
}

<<<<<<< HEAD
=======
// Equal compares Metadatas
func (e Metadata) Equal(o Metadata) bool {
	Log.Vomit.Printf("Metadatas: %+ v ?= %+ v", e, o)
	if len(e) != len(o) {
		Log.Vomit.Printf("Metadatas: %+ v != %+ v (%d != %d)", e, o, len(e), len(o))
		return false
	}

	for name, value := range e {
		if ov, ok := o[name]; !ok || ov != value {
			Log.Vomit.Printf("Metadatas: %+ v != %+ v [%q] %q != %q", e, o, name, value, ov)
			return false
		}
	}
	Log.Vomit.Printf("Metadatas: %+ v == %+ v !", e, o)
	return true
}

func gatherDeployConfigs(dcs DeployConfigs) (pruned DeployConfigs) {
	for globalName, first := range dcs {
		global := first.Clone()
		var niVary, volsVary, argsVary bool
		rezVary := map[string]bool{}
		envVary := map[string]bool{}
		mdVary := map[string]bool{}

		for n := range global.Resources {
			rezVary[n] = false
		}

		for n := range global.Env {
			envVary[n] = false
		}

		for n := range global.Metadata {
			mdVary[n] = false
		}

		for name, c := range dcs {
			if name == globalName {
				continue
			}
			if c.NumInstances != global.NumInstances {
				niVary = true
			}
			if !c.Volumes.Equal(global.Volumes) {
				volsVary = true
			}
			if !stringSlicesEqual(c.Args, global.Args) {
				argsVary = true
			}

			for n, v := range global.Resources {
				if cv, set := c.Resources[n]; !set || v != cv {
					rezVary[n] = true
				}
			}

			for n, v := range global.Env {
				if cv, set := c.Env[n]; !set || v != cv {
					envVary[n] = true
				}
			}

			for n, v := range global.Metadata {
				if cv, set := c.Metadata[n]; !set || v != cv {
					mdVary[n] = true
				}
			}
		}

		if niVary {
			global.NumInstances = 0
		}
		if volsVary {
			global.Volumes = Volumes{}
		}
		if argsVary {
			global.Args = []string{}
		}
		for name, vary := range rezVary {
			if vary {
				delete(global.Resources, name)
			}
		}
		for name, vary := range envVary {
			if vary {
				delete(global.Env, name)
			}
		}
		for name, vary := range mdVary {
			if vary {
				delete(global.Metadata, name)
			}
		}

		log.Printf("%#v", mdVary)

		pruned = DeployConfigs{}
		for name := range dcs {
			c := dcs[name].Clone()
			log.Printf("%s: %#v", name, c)
			if !niVary {
				c.NumInstances = 0
			}
			if !volsVary {
				c.Volumes = Volumes{}
			}
			if !argsVary {
				c.Args = []string{}
			}
			for rname := range c.Resources {
				vary, known := rezVary[rname]
				if !vary && known {
					delete(c.Resources, rname)
				}
			}
			for ename := range c.Env {
				vary, known := envVary[ename]
				if !vary && known {
					delete(c.Env, ename)
				}
			}

			for mname := range c.Metadata {
				vary, known := mdVary[mname]
				if !vary && known {
					delete(c.Metadata, mname)
				}
			}
			pruned[name] = c
		}
		pruned["Global"] = global
		return //after the first loop
	}
	return
}

func stringSlicesEqual(left, right []string) bool {
	if len(left) != len(right) {
		return false
	}
	for idx := range left {
		if left[idx] != right[idx] {
			return false
		}
	}
	return true
}

>>>>>>> b7685dc1
func flattenDeployConfigs(dcs []DeployConfig) DeployConfig {
	dc := DeployConfig{
		Resources: make(Resources),
		Env:       make(Env),
		Metadata:  make(Metadata),
	}
	for _, c := range dcs {
		if c.NumInstances != 0 {
			dc.NumInstances = c.NumInstances
			break
		}
	}
	for _, c := range dcs {
		if len(c.Volumes) != 0 {
			dc.Volumes = c.Volumes
			break
		}
	}
	for _, c := range dcs {
		if len(c.Args) != 0 {
			dc.Args = c.Args
			break
		}
	}
	for _, c := range dcs {
		for n, v := range c.Resources {
			if _, set := dc.Resources[n]; !set {
				dc.Resources[n] = v
			}
		}
		for n, v := range c.Env {
			if _, set := dc.Env[n]; !set {
				dc.Env[n] = v
			}
		}
		for n, v := range c.Metadata {
			if _, set := dc.Metadata[n]; !set {
				dc.Metadata[n] = v
			}
		}
	}
	return dc
}<|MERGE_RESOLUTION|>--- conflicted
+++ resolved
@@ -178,8 +178,6 @@
 	return true
 }
 
-<<<<<<< HEAD
-=======
 // Equal compares Metadatas
 func (e Metadata) Equal(o Metadata) bool {
 	Log.Vomit.Printf("Metadatas: %+ v ?= %+ v", e, o)
@@ -330,7 +328,6 @@
 	return true
 }
 
->>>>>>> b7685dc1
 func flattenDeployConfigs(dcs []DeployConfig) DeployConfig {
 	dc := DeployConfig{
 		Resources: make(Resources),
