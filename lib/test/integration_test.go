package test

import (
	"flag"
	"fmt"
	"log"
	"os"
	"testing"
	"time"

	sous "github.com/opentable/sous/lib"
	"github.com/opentable/sous/util/docker_registry"
	"github.com/samsalisbury/semv"
	"github.com/stretchr/testify/assert"
)

var imageName string

func TestMain(m *testing.M) {
	flag.Parse()
	os.Exit(wrapCompose(m))
}

func TestGetLabels(t *testing.T) {
	registerLabelledContainers()
	assert := assert.New(t)
	cl := docker_registry.NewClient()
	cl.BecomeFoolishlyTrusting()

	labels, err := cl.LabelsForImageName(imageName)

	assert.Nil(err)
	assert.Contains(labels, sous.DockerRepoLabel)
	resetSingularity()
}

func TestGetRunningDeploymentSet(t *testing.T) {
	sous.Log.Debug.SetOutput(os.Stderr)
	assert := assert.New(t)

	registerLabelledContainers()
	rc := docker_registry.NewClient()

	deps, which := deploymentWithRepo(assert, rc, "https://github.com/opentable/docker-grafana.git")
	assert.Equal(3, len(deps))

	if which < 0 {
		assert.FailNow("If deployment is nil, other tests will crash")
	}

	grafana := deps[which]
	assert.Equal(singularityURL, grafana.Cluster)
	assert.Regexp("^0\\.1", grafana.Resources["cpus"])    // XXX strings and floats...
	assert.Regexp("^100\\.", grafana.Resources["memory"]) // XXX strings and floats...
	assert.Equal("1", grafana.Resources["ports"])         // XXX strings and floats...
	assert.Equal(17, grafana.SourceVersion.Version.Patch)
	assert.Equal("91495f1b1630084e301241100ecf2e775f6b672c", grafana.SourceVersion.Version.Meta)
	assert.Equal(1, grafana.NumInstances)
	assert.Equal(sous.ManifestKindService, grafana.Kind)

	resetSingularity()
}

func TestMissingImage(t *testing.T) {
	assert := assert.New(t)

	clusterDefs := sous.Defs{
		Clusters: sous.Clusters{
			singularityURL: sous.Cluster{
				BaseURL: singularityURL,
			},
		},
	}
	repoOne := "https://github.com/opentable/one.git"

	rc := docker_registry.NewClient()
	// easiest way to make sure that the manifest doesn't actually get registered
<<<<<<< HEAD
	dummyNc := sous.NewNameCache(rc, "sqlite3", ":memory:")
=======
	dummyNc := sous.NewNameCache(docker_registry.NewClient(), "sqlite3", sous.InMemoryConnection("bitbucket"))
>>>>>>> d2f03395

	stateOne := sous.State{
		Defs: clusterDefs,
		Manifests: sous.Manifests{
			"one": manifest(dummyNc, "opentable/one", "test-one", repoOne, "1.1.1"),
		},
	}

	// ****
<<<<<<< HEAD
	nc := sous.NewNameCache(rc, "sqlite3", ":memory:")
	err := sous.Resolve(nc, stateOne)
=======
	nc := sous.NewNameCache(docker_registry.NewClient(), "sqlite3", sous.InMemoryConnection("missingimage"))
	rc := sous.NewRectiAgent(nc)
	err := sous.Resolve(rc, stateOne)
>>>>>>> d2f03395
	assert.Error(err)

	// ****
	time.Sleep(1 * time.Second)

	_, which := deploymentWithRepo(assert, rc, repoOne)
	assert.Equal(which, -1, "opentable/one was deployed")

	resetSingularity()
}

func TestResolve(t *testing.T) {
	assert := assert.New(t)

	clusterDefs := sous.Defs{
		Clusters: sous.Clusters{
			singularityURL: sous.Cluster{
				BaseURL: singularityURL,
			},
		},
	}
	repoOne := "https://github.com/opentable/one.git"
	repoTwo := "https://github.com/opentable/two.git"
	repoThree := "https://github.com/opentable/three.git"

<<<<<<< HEAD
	rc := docker_registry.NewClient()

	nc := sous.NewNameCache(rc, "sqlite3", ":memory:")
=======
	nc := sous.NewNameCache(docker_registry.NewClient(), "sqlite3", sous.InMemoryConnection("testresolve"))
	rc := sous.NewRectiAgent(nc)
>>>>>>> d2f03395

	stateOneTwo := sous.State{
		Defs: clusterDefs,
		Manifests: sous.Manifests{
			"one": manifest(nc, "opentable/one", "test-one", repoOne, "1.1.1"),
			"two": manifest(nc, "opentable/two", "test-two", repoTwo, "1.1.1"),
		},
	}
	stateTwoThree := sous.State{
		Defs: clusterDefs,
		Manifests: sous.Manifests{
			"two":   manifest(nc, "opentable/two", "test-two", repoTwo, "1.1.1"),
			"three": manifest(nc, "opentable/three", "test-three", repoThree, "1.1.1"),
		},
	}

	// ****
	log.Print("Resolving from nothing to one+two")
	err := sous.Resolve(rc, stateOneTwo)
	if err != nil {
		assert.Fail(err.Error())
	}
	// ****
	time.Sleep(1 * time.Second)

	deps, which := deploymentWithRepo(assert, rc, repoOne)
	assert.NotEqual(which, -1, "opentable/one not successfully deployed")
	one := deps[which]
	assert.Equal(1, one.NumInstances)

	which = findRepo(deps, repoTwo)
	assert.NotEqual(-1, which, "opentable/two not successfully deployed")
	two := deps[which]
	assert.Equal(1, two.NumInstances)

	// ****
	log.Println("Resolving from one+two to two+three")
	err = sous.Resolve(rc, stateTwoThree)
	if err != nil {
		assert.Fail(err.Error())
	}
	// ****

<<<<<<< HEAD
	deps, which = deploymentWithRepo(assert, rc, repoTwo)
	assert.NotEqual(-1, which, "opentable/two no longer deployed after resolve")
	assert.Equal(1, deps[which].NumInstances)
=======
	deps, which = deploymentWithRepo(assert, repoTwo)
	if assert.NotEqual(-1, which, "opentable/two no longer deployed after resolve") {
		assert.Equal(1, deps[which].NumInstances)
	}
>>>>>>> d2f03395

	which = findRepo(deps, repoThree)
	if assert.NotEqual(-1, which, "opentable/three not successfully deployed") {
		assert.Equal(1, deps[which].NumInstances)
	}

	which = findRepo(deps, repoOne)
	if which != -1 {
		assert.Equal(0, deps[which].NumInstances)
	}

	resetSingularity()
}

func deploymentWithRepo(assert *assert.Assertions, rc docker_registry.Client, repo string) (sous.Deployments, int) {
	sc := sous.NewSetCollector(rc)
	deps, err := sc.GetRunningDeployment([]string{singularityURL})
	if assert.Nil(err) {
		return deps, findRepo(deps, repo)
	}
	return sous.Deployments{}, -1
}

func findRepo(deps sous.Deployments, repo string) int {
	for i := range deps {
		if deps[i] != nil {
			if deps[i].SourceVersion.RepoURL == sous.RepoURL(repo) {
				return i
			}
		}
	}
	return -1
}

func manifest(nc sous.ImageMapper, drepo, containerDir, sourceURL, version string) *sous.Manifest {
	sv := sous.SourceVersion{
		RepoURL:    sous.RepoURL(sourceURL),
		RepoOffset: sous.RepoOffset(""),
		Version:    semv.MustParse(version),
	}

	in := buildImageName(drepo, version)
	buildAndPushContainer(containerDir, in)

	nc.Insert(sv, in, "")

	return &sous.Manifest{
		Source: sous.SourceLocation{
			RepoURL:    sous.RepoURL(sourceURL),
			RepoOffset: sous.RepoOffset(""),
		},
		Owners: []string{`xyz`},
		Kind:   sous.ManifestKindService,
		Deployments: sous.DeploySpecs{
			singularityURL: sous.PartialDeploySpec{
				DeployConfig: sous.DeployConfig{
					Resources:    sous.Resources{}, //map[string]string
					Args:         []string{},
					Env:          sous.Env{}, //map[s]s
					NumInstances: 1,
				},
				Version: semv.MustParse(version),
				//clusterName: "it",
			},
		},
	}
}

func registerLabelledContainers() {
	registerAndDeploy(ip, "hello-labels", "hello-labels", []int32{})
	registerAndDeploy(ip, "hello-server-labels", "hello-server-labels", []int32{80})
	registerAndDeploy(ip, "grafana-repo", "grafana-labels", []int32{})
	imageName = fmt.Sprintf("%s/%s:%s", registryName, "grafana-repo", "latest")
}<|MERGE_RESOLUTION|>--- conflicted
+++ resolved
@@ -75,11 +75,7 @@
 
 	rc := docker_registry.NewClient()
 	// easiest way to make sure that the manifest doesn't actually get registered
-<<<<<<< HEAD
-	dummyNc := sous.NewNameCache(rc, "sqlite3", ":memory:")
-=======
 	dummyNc := sous.NewNameCache(docker_registry.NewClient(), "sqlite3", sous.InMemoryConnection("bitbucket"))
->>>>>>> d2f03395
 
 	stateOne := sous.State{
 		Defs: clusterDefs,
@@ -89,14 +85,10 @@
 	}
 
 	// ****
-<<<<<<< HEAD
 	nc := sous.NewNameCache(rc, "sqlite3", ":memory:")
-	err := sous.Resolve(nc, stateOne)
-=======
 	nc := sous.NewNameCache(docker_registry.NewClient(), "sqlite3", sous.InMemoryConnection("missingimage"))
 	rc := sous.NewRectiAgent(nc)
 	err := sous.Resolve(rc, stateOne)
->>>>>>> d2f03395
 	assert.Error(err)
 
 	// ****
@@ -122,14 +114,11 @@
 	repoTwo := "https://github.com/opentable/two.git"
 	repoThree := "https://github.com/opentable/three.git"
 
-<<<<<<< HEAD
 	rc := docker_registry.NewClient()
 
 	nc := sous.NewNameCache(rc, "sqlite3", ":memory:")
-=======
 	nc := sous.NewNameCache(docker_registry.NewClient(), "sqlite3", sous.InMemoryConnection("testresolve"))
 	rc := sous.NewRectiAgent(nc)
->>>>>>> d2f03395
 
 	stateOneTwo := sous.State{
 		Defs: clusterDefs,
@@ -173,16 +162,10 @@
 	}
 	// ****
 
-<<<<<<< HEAD
 	deps, which = deploymentWithRepo(assert, rc, repoTwo)
-	assert.NotEqual(-1, which, "opentable/two no longer deployed after resolve")
-	assert.Equal(1, deps[which].NumInstances)
-=======
-	deps, which = deploymentWithRepo(assert, repoTwo)
 	if assert.NotEqual(-1, which, "opentable/two no longer deployed after resolve") {
 		assert.Equal(1, deps[which].NumInstances)
 	}
->>>>>>> d2f03395
 
 	which = findRepo(deps, repoThree)
 	if assert.NotEqual(-1, which, "opentable/three not successfully deployed") {
