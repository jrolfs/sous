package sous

import (
	"fmt"
	"runtime/debug"
	"sync"
	"time"

	"github.com/opentable/singularity"
	"github.com/opentable/singularity/dtos"
	"github.com/opentable/sous/util/docker_registry"
)

// ReqsPerServer limits the number of simultaneous number of requests made
// against a single Singularity server
const ReqsPerServer = 10

type (
	// SetCollector is the agent responsible for collecting sets of deployments
	// For now, it can collect the actual running set
	SetCollector struct {
		regClient docker_registry.Client
	}

	sDeploy    *dtos.SingularityDeploy
	sRequest   *dtos.SingularityRequest
	sDepMarker *dtos.SingularityDeployMarker

	singReq struct {
		sourceURL string
		sing      *singularity.Client
		reqParent *dtos.SingularityRequestParent
	}

	retryCounter map[string]uint
)

// NewSetCollector returns a new set collector
func NewSetCollector(rc docker_registry.Client) *SetCollector {
	return &SetCollector{rc}
}

// GetRunningDeployment collects data from the Singularity clusters and
// returns a list of actual deployments
func (sc *SetCollector) GetRunningDeployment(singUrls []string) (deps Deployments, err error) {
	retries := make(retryCounter)
	errCh := make(chan error)
	deps = make(Deployments, 0)
	sings := make(map[string]*singularity.Client)
	reqCh := make(chan singReq, len(singUrls)*ReqsPerServer)
	depCh := make(chan *Deployment, ReqsPerServer)

	defer close(depCh)
	defer sc.regClient.Cancel()

	var singWait, depWait sync.WaitGroup

	singWait.Add(len(singUrls))
	for _, url := range singUrls {
		sing := singularity.NewClient(url)
		sings[url] = sing
		go singPipeline(sing, &depWait, &singWait, reqCh, errCh)
	}

	go depPipeline(sc.regClient, reqCh, depCh, errCh)

	go func() {
		catchAndSend("closing up", errCh)
		singWait.Wait()
		close(reqCh)

		depWait.Wait()
		close(errCh)
	}()

	for {
		select {
		case dep := <-depCh:
			Log.Debug.Print(dep)
			deps = append(deps, dep)
			depWait.Done()
		case err = <-errCh:
<<<<<<< HEAD
			Log.Debug.Println(err)
			retried := retries.maybe(err, reqCh)
			if !retried {
				return
=======
			if _, ok := err.(malformedResponse); ok {
				Log.Info.Print(err)
				depWait.Done()
			} else {
				retried := retries.maybe(err, reqCh)
				if !retried {
					return
				}
>>>>>>> d2f03395
			}
		}
	}
}

const retryLimit = 3

func (rc retryCounter) maybe(err error, reqCh chan singReq) bool {
	rt, ok := err.(*canRetryRequest)
	if !ok {
		return false
	}

	Log.Debug.Printf("%T err = %+v\n", err, err)
	count, ok := rc[rt.name()]
	if !ok {
		count = 0
	}
	if count > retryLimit {
		return false
	}

	rc[rt.name()] = count + 1
	go func() {
		defer catchAll("retrying: " + req.sourceURL)
		time.Sleep(time.Millisecond * 50)
		reqCh <- rt.req
	}()

	return true
}

func catchAll(from string) {
	if err := recover(); err != nil {
		Log.Warn.Printf("Recovering from %s where we received %v", from, err)
	}
}

func catchAndSend(from string, errs chan error) {
	defer catchAll(from)
	if err := recover(); err != nil {
		Log.Debug.Printf("from = %s err = %+v\n", from, err)
		Log.Debug.Printf("debug.Stack() = %+v\n", string(debug.Stack()))
		switch err := err.(type) {
		default:
			if err != nil {
				errs <- fmt.Errorf("Panicked with not-error: %v", err)
			}
		case error:
			errs <- fmt.Errorf("at %s: %v", from, err)
		}
	}
}

func singPipeline(
	client *singularity.Client,
	dw, wg *sync.WaitGroup,
	reqs chan singReq,
	errs chan error,
) {
	defer wg.Done()
	defer catchAndSend(fmt.Sprintf("get requests: %s", client), errs)
	rs, err := getRequestsFromSingularity(client)
	if err != nil {
		errs <- err
		return
	}
	for _, r := range rs {
		dw.Add(1)
		reqs <- r
	}
}

func getRequestsFromSingularity(client *singularity.Client) ([]singReq, error) {
	singRequests, err := client.GetRequests()
	if err != nil {
		return nil, err
	}

	reqs := make([]singReq, 0, len(singRequests))
	for _, sr := range singRequests {
		reqs = append(reqs, singReq{client.BaseUrl, client, sr})
	}

	return reqs, nil
}

func depPipeline(
	cl docker_registry.Client,
	reqCh chan singReq,
	depCh chan *Deployment,
	errCh chan error,
) {
	defer catchAndSend("dependency building", errCh)
	for req := range reqCh {
		go func(cl docker_registry.Client, req singReq) {
			defer catchAndSend(fmt.Sprintf("dep from req %s", req.sourceURL), errCh)

			dep, err := assembleDeployment(cl, req)

			if err != nil {
				errCh <- err
			} else {
				Log.Debug.Print(dep)
				depCh <- dep
			}
		}(cl, req)
	}
}

func assembleDeployment(cl docker_registry.Client, req singReq) (*Deployment, error) {
	uc := newDeploymentBuilder(cl, req)
	err := uc.completeConstruction()
	if err != nil {
		return nil, err
	}

	Log.Debug.Print(uc)
	return &uc.target, nil
}<|MERGE_RESOLUTION|>--- conflicted
+++ resolved
@@ -2,6 +2,7 @@
 
 import (
 	"fmt"
+	"log"
 	"runtime/debug"
 	"sync"
 	"time"
@@ -80,12 +81,6 @@
 			deps = append(deps, dep)
 			depWait.Done()
 		case err = <-errCh:
-<<<<<<< HEAD
-			Log.Debug.Println(err)
-			retried := retries.maybe(err, reqCh)
-			if !retried {
-				return
-=======
 			if _, ok := err.(malformedResponse); ok {
 				Log.Info.Print(err)
 				depWait.Done()
@@ -94,7 +89,6 @@
 				if !retried {
 					return
 				}
->>>>>>> d2f03395
 			}
 		}
 	}
