--- conflicted
+++ resolved
@@ -4,11 +4,7 @@
 	"testing"
 
 	"github.com/nyarly/spies"
-<<<<<<< HEAD
-=======
 	"github.com/opentable/sous/util/logging"
-	"github.com/opentable/sous/util/restful"
->>>>>>> dafa7747
 	"github.com/opentable/sous/util/restful/restfultest"
 	"github.com/stretchr/testify/assert"
 )
@@ -46,13 +42,9 @@
 
 	tid := TraceID("testtrace")
 
-<<<<<<< HEAD
-	remote := NewHTTPStateManager(whole, tid)
-=======
 	ls, _ := logging.NewLogSinkSpy()
->>>>>>> dafa7747
 
-	remote := NewHTTPStateManager(whole, clients, ls)
+	remote := NewHTTPStateManager(whole, tid, ls)
 
 	dsm := NewDispatchStateManager(localCluster, clusters, local, remote, ls)
 
