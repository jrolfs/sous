package sous

import (
	"fmt"
	"strings"

	"github.com/samsalisbury/semv"
	"golang.org/x/text/unicode/norm"
)

type (
	// RepoURL is a URL to a source code repository.
	RepoURL string
	// RepoOffset is a path within a repository containing a single piece of
	// software.
	RepoOffset string
	// SourceVersion is similar to SourceLocation except that it also includes
	// version information. This means that a SourceID completely describes
	// exactly one snapshot of a body of source code, from which a piece of
	// software can be built.
	SourceVersion struct {
		RepoURL    RepoURL
		Version    semv.Version
		RepoOffset RepoOffset `yaml:",omitempty"`
	}

	// EntityName is an interface over items with an arbitrary source repository
	EntityName interface {
		Repo() RepoURL
	}

	//MissingRepo indicates that Sous couldn't determine which repo was intended for this SL
	MissingRepo struct {
		parsing string
	}

	//MissingVersion indicates that Sous couldn't determine what version was intended for this SL
	MissingVersion struct {
		repo    string
		parsing string
	}

	//MissingPath indicates that Sous couldn't determine what repo offset was intended for this SL
	MissingPath struct {
		repo    string
		parsing string
	}

	//IncludesVersion indicates that Sous couldn't determine what version was intended for this SL
	IncludesVersion struct {
		parsing string
	}
)

// MarshalYAML serializes this SourceLocation to a YAML document.
func (sl SourceLocation) MarshalYAML() (interface{}, error) {
	return sl.String(), nil
}

// UnmarshalYAML deserializes a YAML document into this SourceLocation
func (sl *SourceLocation) UnmarshalYAML(unmarshal func(interface{}) error) error {
	s := ""
	if err := unmarshal(&s); err != nil {
		return err
	}
	var err error
	*sl, err = ParseCanonicalName(s)
	return err
}

func (sl SourceLocation) String() string {
	if sl.RepoOffset == "" {
		return fmt.Sprintf("%s", sl.RepoURL)
	}
	return fmt.Sprintf("%s:%s", sl.RepoURL, sl.RepoOffset)
}

// Repo return the repository URL for this SourceLocation
func (sl SourceLocation) Repo() RepoURL {
	return sl.RepoURL
}

// SourceVersion returns a SourceVersion built from this location with the addition of a version
func (sl *SourceLocation) SourceVersion(version semv.Version) SourceVersion {
	return SourceVersion{
		RepoURL:    sl.RepoURL,
		RepoOffset: sl.RepoOffset,
		Version:    version,
	}
}

func (sv SourceVersion) String() string {
	if sv.RepoOffset == "" {
		return fmt.Sprintf("%s %s", sv.RepoURL, sv.Version)
	}
	return fmt.Sprintf("%s:%s %s", sv.RepoURL, sv.RepoOffset, sv.Version)
}

// RevID returns the revision id for this SourceVersion
func (sv *SourceVersion) RevID() string {
	return sv.Version.Meta
}

// TagName returns the tag name for this SourceVersion
func (sv *SourceVersion) TagName() string {
	return sv.Version.Format("M.m.p-?")
}

// CanonicalName returns a stable and consistent name for this SourceLocation
func (sv *SourceVersion) CanonicalName() SourceLocation {
	return SourceLocation{
		RepoURL:    sv.RepoURL,
		RepoOffset: sv.RepoOffset,
	}
}

// Equal tests the equality between this SV and another
func (sv *SourceVersion) Equal(o SourceVersion) bool {
	return sv.RepoURL == o.RepoURL && sv.RepoOffset == o.RepoOffset && sv.Version.Equals(o.Version)
}

// Repo returns the repository URL for this SV
func (sv SourceVersion) Repo() RepoURL {
	return sv.RepoURL
}

// DefaultDelim is a comma
const DefaultDelim = ","

func (err *IncludesVersion) Error() string {
	return fmt.Sprintf("Three parts found (includes a version?) in a canonical name: %q", err.parsing)
}

func (err *MissingRepo) Error() string {
	return fmt.Sprintf("No repository found in %q", err.parsing)
}

func (err *MissingVersion) Error() string {
	return fmt.Sprintf("No version found in %q (did find repo: %q)", err.parsing, err.repo)
}

func (err *MissingPath) Error() string {
	return fmt.Sprintf("No path found in %q (did find repo: %q)", err.parsing, err.repo)
}

func parseChunks(sourceStr string) []string {
	source := norm.NFC.String(sourceStr)

	delim := DefaultDelim
	if !('A' <= source[0] && source[0] <= 'Z') && !('a' <= source[0] && source[0] <= 'z') {
		delim = source[0:1]
		source = source[1:]
	}

	return strings.Split(source, delim)
}

func sourceVersionFromChunks(source string, chunks []string) (sv SourceVersion, err error) {
	if len(chunks[0]) == 0 {
		err = &MissingRepo{source}
		return
	}

	sv.RepoURL = RepoURL(chunks[0])

	sv.Version, err = semv.Parse(string(chunks[1]))
	if err != nil {
		return
	}
	if len(chunks) < 3 {
		sv.RepoOffset = ""
	} else {
		sv.RepoOffset = RepoOffset(chunks[2])
	}

	return
}

func canonicalNameFromChunks(source string, chunks []string) (sl SourceLocation, err error) {
	if len(chunks) > 2 {
		err = &IncludesVersion{source}
		return
	}

	if len(chunks[0]) == 0 {
		err = &MissingRepo{source}
		return
	}
	sl.RepoURL = RepoURL(chunks[0])

	if len(chunks) < 2 {
		sl.RepoOffset = ""
	} else {
		sl.RepoOffset = RepoOffset(chunks[1])
	}

	return
}

<<<<<<< HEAD
// SourceVersionFromLabels builds a SourceVersion from a map of labels,
// generally acquired from a Docker image
func SourceVersionFromLabels(labels map[string]string) (SourceVersion, error) {
	missingLabels := make([]string, 0, 3)
	repo, present := labels[DockerRepoLabel]
	if !present {
		missingLabels = append(missingLabels, DockerRepoLabel)
	}

	versionStr, present := labels[DockerVersionLabel]
	if !present {
		missingLabels = append(missingLabels, DockerVersionLabel)
	}

	revision, present := labels[DockerRevisionLabel]
	if !present {
		missingLabels = append(missingLabels, DockerRevisionLabel)
	}

	path, present := labels[DockerPathLabel]
	if !present {
		missingLabels = append(missingLabels, DockerPathLabel)
	}

	if len(missingLabels) > 0 {
		err := fmt.Errorf("Missing labels on manifest for %v", missingLabels)
		return SourceVersion{}, err
	}

	version, err := semv.Parse(versionStr)
	version.Meta = revision

	return SourceVersion{
		RepoURL:    RepoURL(repo),
		Version:    version,
		RepoOffset: RepoOffset(path),
	}, err
}

var stripRE = regexp.MustCompile("^([[:alpha:]]+://)?(github.com(/opentable)?)?")

func (sv *SourceVersion) dockerImageNameBase() string {
	name := string(sv.RepoURL)

	name = stripRE.ReplaceAllString(name, "")
	if string(sv.RepoOffset) != "" {
		name = strings.Join([]string{name, string(sv.RepoOffset)}, "/")
	}
	return name
}

// DockerVersionName gives the (registry relative) repo name for a source version
func (sv *SourceVersion) DockerVersionName() string {
	return strings.Join([]string{sv.dockerImageNameBase(), sv.TagName()}, ":")
}

// DockerRevisionName gives the (registry relative) repo name for a source revision id
func (sv *SourceVersion) DockerRevisionName() string {
	return strings.Join([]string{sv.dockerImageNameBase(), sv.RevID()}, ":")
}

// DockerLabels computes a map of labels that should be applied to a container
// image that is built based on this SourceVersion
func (sv *SourceVersion) DockerLabels() map[string]string {
	labels := make(map[string]string)
	labels[DockerVersionLabel] = sv.Version.Format(`M.m.p-?`)
	labels[DockerRevisionLabel] = sv.RevID()
	labels[DockerPathLabel] = string(sv.RepoOffset)
	labels[DockerRepoLabel] = string(sv.RepoURL)
	return labels
}

=======
>>>>>>> 1dc1467f
func ParseSourceVersion(source string) (SourceVersion, error) {
	chunks := parseChunks(source)
	return sourceVersionFromChunks(source, chunks)
}

func ParseCanonicalName(source string) (SourceLocation, error) {
	chunks := parseChunks(source)
	return canonicalNameFromChunks(source, chunks)
}

func ParseGenName(source string) (EntityName, error) {
	switch chunks := parseChunks(source); len(chunks) {
	default:
		return nil, fmt.Errorf("cannot parse %q - divides into %d chunks", source, len(chunks))
	case 3:
		return sourceVersionFromChunks(source, chunks)
	case 2:
		return canonicalNameFromChunks(source, chunks)
	}
}<|MERGE_RESOLUTION|>--- conflicted
+++ resolved
@@ -197,81 +197,6 @@
 	return
 }
 
-<<<<<<< HEAD
-// SourceVersionFromLabels builds a SourceVersion from a map of labels,
-// generally acquired from a Docker image
-func SourceVersionFromLabels(labels map[string]string) (SourceVersion, error) {
-	missingLabels := make([]string, 0, 3)
-	repo, present := labels[DockerRepoLabel]
-	if !present {
-		missingLabels = append(missingLabels, DockerRepoLabel)
-	}
-
-	versionStr, present := labels[DockerVersionLabel]
-	if !present {
-		missingLabels = append(missingLabels, DockerVersionLabel)
-	}
-
-	revision, present := labels[DockerRevisionLabel]
-	if !present {
-		missingLabels = append(missingLabels, DockerRevisionLabel)
-	}
-
-	path, present := labels[DockerPathLabel]
-	if !present {
-		missingLabels = append(missingLabels, DockerPathLabel)
-	}
-
-	if len(missingLabels) > 0 {
-		err := fmt.Errorf("Missing labels on manifest for %v", missingLabels)
-		return SourceVersion{}, err
-	}
-
-	version, err := semv.Parse(versionStr)
-	version.Meta = revision
-
-	return SourceVersion{
-		RepoURL:    RepoURL(repo),
-		Version:    version,
-		RepoOffset: RepoOffset(path),
-	}, err
-}
-
-var stripRE = regexp.MustCompile("^([[:alpha:]]+://)?(github.com(/opentable)?)?")
-
-func (sv *SourceVersion) dockerImageNameBase() string {
-	name := string(sv.RepoURL)
-
-	name = stripRE.ReplaceAllString(name, "")
-	if string(sv.RepoOffset) != "" {
-		name = strings.Join([]string{name, string(sv.RepoOffset)}, "/")
-	}
-	return name
-}
-
-// DockerVersionName gives the (registry relative) repo name for a source version
-func (sv *SourceVersion) DockerVersionName() string {
-	return strings.Join([]string{sv.dockerImageNameBase(), sv.TagName()}, ":")
-}
-
-// DockerRevisionName gives the (registry relative) repo name for a source revision id
-func (sv *SourceVersion) DockerRevisionName() string {
-	return strings.Join([]string{sv.dockerImageNameBase(), sv.RevID()}, ":")
-}
-
-// DockerLabels computes a map of labels that should be applied to a container
-// image that is built based on this SourceVersion
-func (sv *SourceVersion) DockerLabels() map[string]string {
-	labels := make(map[string]string)
-	labels[DockerVersionLabel] = sv.Version.Format(`M.m.p-?`)
-	labels[DockerRevisionLabel] = sv.RevID()
-	labels[DockerPathLabel] = string(sv.RepoOffset)
-	labels[DockerRepoLabel] = string(sv.RepoURL)
-	return labels
-}
-
-=======
->>>>>>> 1dc1467f
 func ParseSourceVersion(source string) (SourceVersion, error) {
 	chunks := parseChunks(source)
 	return sourceVersionFromChunks(source, chunks)
