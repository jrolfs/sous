package sous

import (
	"fmt"
	"log"
	"path/filepath"
	"strings"

	"github.com/samsalisbury/semv"
)

type (
	// BuildConfig captures the user's intent as they build a repo.
	BuildConfig struct {
		Repo, Offset, Tag, Revision string
		Strict, ForceClone          bool
		Context                     *BuildContext
	}

	// An AdvisoryName is the type for advisory tokens.
	AdvisoryName string
<<<<<<< HEAD
	// Advisories are the advisory tokens that apply to a build
	Advisories []AdvisoryName
=======
>>>>>>> 0eb5d66b
)

const (
	// UnknownRepo is an advisory that the source workspace is not a repo.
	// TODO: Disambiguate text from NoRepoAdv, they seem like the same thing.
	UnknownRepo = AdvisoryName(`source workspace lacked repo`)
	// NoRepoAdv means there is no repository.
	// TODO: Disambiguate text from UnknownRepo.
	NoRepoAdv = AdvisoryName(`no repository`)
	// NotRequestedRevision means that a different revision was built from that
	// which was requested.
	NotRequestedRevision = AdvisoryName(`requested revision not built`)
	// Unversioned means that there was no tag at the currently checked out
	// revision, or that the tag was not a semver tag, or the tag was 0.0.0.
	Unversioned = AdvisoryName(`no versioned tag`)
	// TagMismatch means that a different tag to the one which was requested was
	// built.
	TagMismatch = AdvisoryName(`tag mismatch`)
	// TagNotHead means that the requested tag exists in the history, but there
	// were more commits since, which were part of this build.
	TagNotHead = AdvisoryName(`tag not on built revision`)
	// EphemeralTag means the tag was an ephemeral tag rather than an annotated
	// tag.
	EphemeralTag = AdvisoryName(`ephemeral tag`)
	// UnpushedRev means the revision that was build is not pushed to any
	// remote.
	UnpushedRev = AdvisoryName(`unpushed revision`)
	// BogusRev means that the revision was bogus.
	// TODO: Find out what "bogus" means.
	BogusRev = AdvisoryName(`bogus revision`)
	// DirtyWS means that the workspace was dirty, which means there were
	// untracked files present, or that one or more tracked files were modified
	// since the last commit.
	DirtyWS = AdvisoryName(`dirty workspace`)
)

// NewContext returns a new BuildContext updated based on the user's intent as expressed in the Config
func (c *BuildConfig) NewContext() *BuildContext {
	ctx := c.Context
	sc := c.Context.Source
	log.Printf("%#v", ctx.Sh)
	sh := ctx.Sh.Clone()
	sh.CD(sc.RootDir)
	bc := BuildContext{
		Sh:      sh,
		Scratch: ctx.Scratch,
		Machine: ctx.Machine,
		User:    ctx.User,
		Changes: ctx.Changes,
		Source: SourceContext{
			OffsetDir:      c.chooseOffset(),
			RemoteURL:      c.chooseRemoteURL(),
			NearestTagName: c.chooseTag(),

			RootDir:            sc.RootDir,
			Branch:             sc.Branch,
			Revision:           sc.Revision,
			Files:              sc.Files,
			ModifiedFiles:      sc.ModifiedFiles,
			NewFiles:           sc.NewFiles,
			Tags:               sc.Tags,
			NearestTagRevision: sc.NearestTagRevision,
			PrimaryRemoteURL:   sc.PrimaryRemoteURL,
			RemoteURLs:         sc.RemoteURLs,
			DirtyWorkingTree:   sc.DirtyWorkingTree,
			RevisionUnpushed:   sc.RevisionUnpushed,
		},
	}

	bc.Advisories = c.Advisories(&bc)

	return &bc
}

func (c *BuildConfig) chooseRemoteURL() string {
	if c.Repo == "" {
		Log.Debug.Printf("Using best guess: % #v", c.Context.Source.PrimaryRemoteURL)
		return c.Context.Source.PrimaryRemoteURL
	}
	return c.Repo
}

func (c *BuildConfig) chooseTag() string {
	if c.Tag == "" {
		return c.Context.Source.NearestTagName
	}
	return c.Tag
}

func (c *BuildConfig) chooseOffset() string {
	if c.Offset == "" {
		return c.Context.Source.OffsetDir
	}
	clean := filepath.Clean(c.Offset)
	if clean == "." {
		return ""
	}
	return clean
}

// Validate checks that the Config is well formed
func (c *BuildConfig) Validate() error {
	if _, ve := semv.Parse(c.Tag); ve != nil {
		return fmt.Errorf("build config: tag format %q invalid: %s", c.Tag, ve)
	}
	return nil
}

// GuardStrict returns an error if there are imperfections in the proposed build
func (c *BuildConfig) GuardStrict(bc *BuildContext) error {
	if !c.Strict {
		return nil
	}
	as := bc.Advisories
	if len(as) > 0 {
		return fmt.Errorf("Strict built encountered advisories:\n  %s", strings.Join(as, "  \n"))
	}
	return nil
}

// GuardRegister returns an error if any development-only advisories exist
func (c *BuildConfig) GuardRegister(bc *BuildContext) error {
	var blockers []string
	for _, a := range bc.Advisories {
		switch a {
		case string(DirtyWS), string(UnpushedRev),
			string(NoRepoAdv), string(NotRequestedRevision):
			blockers = append(blockers, a)
		}
	}
	if len(blockers) > 0 {
		return fmt.Errorf("Refusing to register build because of advisories:\n  %s", strings.Join(blockers, "  \n"))
	}
	return nil
}

// Advisories returns a list of advisories that apply to ctx.
func (c *BuildConfig) Advisories(ctx *BuildContext) []string {
	advs := []string{}
	s := ctx.Source
	knowsRepo := false
	for _, r := range s.RemoteURLs {
		if s.RemoteURL == r {
			knowsRepo = true
			break
		}
	}
	if !knowsRepo {
		advs = append(advs, string(UnknownRepo))
	}

	if s.RemoteURL == "" {
		advs = append(advs, string(NoRepoAdv))
	}

	if c.Revision != "" && c.Revision != s.Revision {
		advs = append(advs, string(NotRequestedRevision))
	}

	if c.Context.Source.Version().Version.Format(`M.m.p`) == `0.0.0` {
		advs = append(advs, string(Unversioned))
	}

	if c.Tag != "" {
		hasTag := false
		for _, t := range s.Tags {
			if t.Name == c.Tag {
				hasTag = true
				break
			}
		}
		if !hasTag {
			advs = append(advs, string(EphemeralTag))
		} else if s.NearestTagRevision != s.Revision {
			Log.Debug.Printf("%s != %s", s.NearestTagRevision, s.Revision)
			advs = append(advs, string(TagNotHead))
		}
	}

	if s.DirtyWorkingTree {
		advs = append(advs, string(DirtyWS))
	}

	if s.RevisionUnpushed {
		advs = append(advs, string(UnpushedRev))
	}

	/*
		BuildContext struct {
			Sh      shell.Shell
			Source  SourceContext
			Scratch ScratchContext
			Machine Machine
			User    user.User
			Changes Changes
		}

		SourceContext struct {
			RootDir, OffsetDir, Branch, Revision string
			Files, ModifiedFiles, NewFiles       []string
			Tags                                 []Tag
			NearestTagName, NearestTagRevision   string
			PossiblePrimaryRemoteURL             string
			DirtyWorkingTree                     bool
		}
	*/
	return advs
}<|MERGE_RESOLUTION|>--- conflicted
+++ resolved
@@ -2,7 +2,6 @@
 
 import (
 	"fmt"
-	"log"
 	"path/filepath"
 	"strings"
 
@@ -19,11 +18,8 @@
 
 	// An AdvisoryName is the type for advisory tokens.
 	AdvisoryName string
-<<<<<<< HEAD
 	// Advisories are the advisory tokens that apply to a build
 	Advisories []AdvisoryName
-=======
->>>>>>> 0eb5d66b
 )
 
 const (
@@ -64,7 +60,6 @@
 func (c *BuildConfig) NewContext() *BuildContext {
 	ctx := c.Context
 	sc := c.Context.Source
-	log.Printf("%#v", ctx.Sh)
 	sh := ctx.Sh.Clone()
 	sh.CD(sc.RootDir)
 	bc := BuildContext{
@@ -79,13 +74,16 @@
 			NearestTagName: c.chooseTag(),
 
 			RootDir:            sc.RootDir,
+			OffsetDir:          c.chooseOffset(),
 			Branch:             sc.Branch,
 			Revision:           sc.Revision,
 			Files:              sc.Files,
 			ModifiedFiles:      sc.ModifiedFiles,
 			NewFiles:           sc.NewFiles,
 			Tags:               sc.Tags,
+			NearestTagName:     c.chooseTag(),
 			NearestTagRevision: sc.NearestTagRevision,
+			RemoteURL:          c.chooseRemoteURL(),
 			PrimaryRemoteURL:   sc.PrimaryRemoteURL,
 			RemoteURLs:         sc.RemoteURLs,
 			DirtyWorkingTree:   sc.DirtyWorkingTree,
