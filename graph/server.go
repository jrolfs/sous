package graph

import (
	sous "github.com/opentable/sous/lib"
	"github.com/opentable/sous/server"
	"github.com/samsalisbury/semv"
)

<<<<<<< HEAD
func newServerComponentLocator(ls LogSink, cfg LocalSousConfig, ins sous.Inserter, sm *ServerStateManager, rf *sous.ResolveFilter, ar *sous.AutoResolver, v semv.Version) server.ComponentLocator {
	cm := sous.MakeClusterManager(sm.StateManager)
	return server.ComponentLocator{
		LogSink:        ls.LogSink,
		Config:         cfg.Config,
		Inserter:       ins,
		StateManager:   sm.StateManager,
		ClusterManager: cm,
		ResolveFilter:  rf,
		AutoResolver:   ar,
		Version:        v,
	}
=======
func newServerComponentLocator(ls LogSink, cfg LocalSousConfig, ins sous.Inserter, sm *ServerStateManager, rf *sous.ResolveFilter, ar *sous.AutoResolver, v semv.Version, qs *sous.R11nQueueSet) server.ComponentLocator {
	return server.ComponentLocator{
		LogSink:       ls.LogSink,
		Config:        cfg.Config,
		Inserter:      ins,
		StateManager:  sm.StateManager,
		ResolveFilter: rf,
		AutoResolver:  ar,
		Version:       v,
		QueueSet:      qs,
	}

}

// NewR11nQueueSet returns a new queue set configured to start processing r11ns
// immediately.
func NewR11nQueueSet(d sous.Deployer) *sous.R11nQueueSet {
	return sous.NewR11nQueueSet(sous.R11nQueueStartWithHandler(
		func(qr *sous.QueuedR11n) sous.DiffResolution {
			qr.Rectification.Begin(d)
			return qr.Rectification.Wait()
		}))
>>>>>>> 3b4e971e
}<|MERGE_RESOLUTION|>--- conflicted
+++ resolved
@@ -6,10 +6,10 @@
 	"github.com/samsalisbury/semv"
 )
 
-<<<<<<< HEAD
-func newServerComponentLocator(ls LogSink, cfg LocalSousConfig, ins sous.Inserter, sm *ServerStateManager, rf *sous.ResolveFilter, ar *sous.AutoResolver, v semv.Version) server.ComponentLocator {
+func newServerComponentLocator(ls LogSink, cfg LocalSousConfig, ins sous.Inserter, sm *ServerStateManager, rf *sous.ResolveFilter, ar *sous.AutoResolver, v semv.Version, qs *sous.R11nQueueSet) server.ComponentLocator {
 	cm := sous.MakeClusterManager(sm.StateManager)
 	return server.ComponentLocator{
+
 		LogSink:        ls.LogSink,
 		Config:         cfg.Config,
 		Inserter:       ins,
@@ -18,18 +18,7 @@
 		ResolveFilter:  rf,
 		AutoResolver:   ar,
 		Version:        v,
-	}
-=======
-func newServerComponentLocator(ls LogSink, cfg LocalSousConfig, ins sous.Inserter, sm *ServerStateManager, rf *sous.ResolveFilter, ar *sous.AutoResolver, v semv.Version, qs *sous.R11nQueueSet) server.ComponentLocator {
-	return server.ComponentLocator{
-		LogSink:       ls.LogSink,
-		Config:        cfg.Config,
-		Inserter:      ins,
-		StateManager:  sm.StateManager,
-		ResolveFilter: rf,
-		AutoResolver:  ar,
-		Version:       v,
-		QueueSet:      qs,
+		QueueSet:       qs,
 	}
 
 }
@@ -42,5 +31,4 @@
 			qr.Rectification.Begin(d)
 			return qr.Rectification.Wait()
 		}))
->>>>>>> 3b4e971e
 }