--- conflicted
+++ resolved
@@ -69,7 +69,6 @@
 		docker := docker_registry.NewDummyClient()
 		nc := NewNameCache(docker, inMemoryDB())
 
-<<<<<<< HEAD
 		builder, err := NewBuilder(nc, "docker.wearenice.com", sourceCtx, sourceSh, scratchSh)
 		if err != nil {
 			t.Fatal(err)
@@ -97,53 +96,6 @@
 			assert.Regexp("FROM "+dockerID, sourceSh.History[1].StdinString())
 			assert.Regexp("com.opentable.sous.repo_url=github.com/opentable/awesomeproject", sourceSh.History[1].StdinString())
 
-			assert.Regexp("^"+regexp.QuoteMeta("docker push "+vName)+reTail, sourceSh.History[2])
-			assert.Regexp("^"+regexp.QuoteMeta("docker push "+rName)+reTail, sourceSh.History[3])
-			docker.FeedMetadata(docker_registry.Metadata{
-				Registry: dockerHost,
-				Labels: map[string]string{
-					DockerVersionLabel:  "1.2.3",
-					DockerRevisionLabel: revision,
-					DockerPathLabel:     "",
-					DockerRepoLabel:     repoName,
-				},
-				Etag:          "digest",
-				CanonicalName: vName,
-				AllNames:      []string{tagStr},
-			})
-			sv, err := nc.GetSourceVersion(DockerBuildArtifact(tagStr))
-			if assert.NoError(err) {
-				assert.Equal(repoName, string(sv.Repo()))
-			}
-	*/
-=======
-	builder, err := NewBuilder(nc, "docker.wearenice.com", sourceCtx, sourceSh, scratchSh)
-	if err != nil {
-		t.Fatal(err)
-	}
-	bp := NewDockerfileBuildpack()
-	bc := &sous.BuildContext{
-		Sh:     sourceSh,
-		Source: *sourceCtx,
-	}
-	dr, err := bp.Detect(bc)
-	if err != nil {
-		t.Fatal("Buildpack detect failed:", err)
-	}
-	br, err := builder.Build(bc, bp, dr)
-
-	assert.NotNil(br)
-	assert.NoError(err)
-	assert.Equal(len(sourceSh.History), 4)
-
-	reTail := `\s*(#.*)?$` //dummy commands include a #comment to that effect
-
-	assert.Regexp("^"+regexp.QuoteMeta("docker build .")+reTail, sourceSh.History[0])
-
-	assert.Regexp("^"+regexp.QuoteMeta("docker build -t "+vName+" -t "+rName+" - ")+reTail, sourceSh.History[1])
-	assert.Regexp("FROM "+dockerID, sourceSh.History[1].StdinString())
-	assert.Regexp("com.opentable.sous.repo_url=github.com/opentable/awesomeproject", sourceSh.History[1].StdinString())
-
 	assert.Regexp("^"+regexp.QuoteMeta("docker push "+vName)+reTail, sourceSh.History[2])
 	assert.Regexp("^"+regexp.QuoteMeta("docker push "+rName)+reTail, sourceSh.History[3])
 	docker.FeedMetadata(docker_registry.Metadata{
@@ -162,5 +114,5 @@
 	if assert.NoError(err) {
 		assert.Equal(repoName, string(sv.RepoURL))
 	}
->>>>>>> 4616e6b5
+*/
 }