--- conflicted
+++ resolved
@@ -125,17 +125,10 @@
 
 // pushToRegistry sends the built image to the registry
 func (b *Builder) pushToRegistry(bp *sous.BuildProduct) error {
-<<<<<<< HEAD
-	verr := b.SourceShell.Run("docker", "push", strings.ToLower(bp.VersionName))
-	rerr := b.SourceShell.Run("docker", "push", strings.ToLower(bp.RevisionName))
-
-	if verr == nil {
-		return rerr
-=======
-	if err := b.SourceShell.Run("docker", "push", bp.VersionName); err != nil {
+	if err := b.SourceShell.Run("docker", "push", strings.ToLower(bp.VersionName)); err != nil {
 		return err
 	}
-	if err := b.SourceShell.Run("docker", "push", bp.RevisionName); err != nil {
+	if err := b.SourceShell.Run("docker", "push", strings.ToLower(bp.RevisionName)); err != nil {
 		return err
 	}
 	// hilariously, Docker 18.03 returns <none> for the digest if you just say `docker images <tagged-ref>`
@@ -144,7 +137,6 @@
 	output, err := b.SourceShell.Stdout("docker", "inspect", "--format='{{index .RepoDigests 0}}'", bp.VersionName)
 	if err == nil {
 		return err
->>>>>>> f9484b18
 	}
 	bp.DigestName = strings.Trim(output, " \n\t\r")
 	return nil
