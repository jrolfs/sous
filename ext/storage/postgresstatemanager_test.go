package storage

import (
	"database/sql"
	"fmt"
	"os"
	"testing"

	sous "github.com/opentable/sous/lib"
	"github.com/opentable/sous/util/logging"
	"github.com/stretchr/testify/assert"
	"github.com/stretchr/testify/require"
	// it's a SQL db driver. This is how you do that.
	_ "github.com/lib/pq"
)

type PostgresStateManagerSuite struct {
	*assert.Assertions
	t       *testing.T
	require *require.Assertions
	manager *PostgresStateManager
	db      *sql.DB
	logs    logging.LogSinkController
}

func SetupTest(t *testing.T, name string) *PostgresStateManagerSuite {
	var err error

	t.Helper()

	suite := &PostgresStateManagerSuite{
		t:          t,
		Assertions: assert.New(t),
		require:    require.New(t),
	}

	db := sous.SetupDB(t)

	sink, ctrl := logging.NewLogSinkSpy()
	suite.manager = NewPostgresStateManager(db, sink)

	suite.logs = ctrl

	port := "6543"
	if np, set := os.LookupEnv("PGPORT"); set {
		port = np
	}
<<<<<<< HEAD
	connstr := fmt.Sprintf("dbname=sous_test_%s host=localhost port=%s sslmode=disable", name, port)
=======
	connstr := fmt.Sprintf("dbname=sous_test_%s host=localhost user=postgres port=%s sslmode=disable", name, port)
>>>>>>> 735a0a58
	if suite.db, err = sql.Open("postgres", connstr); err != nil {
		suite.FailNow("Error establishing test-assertion DB connection at %q.", "Error: %v", connstr, err)
	}
	if err := suite.db.Ping(); err != nil {
		suite.FailNow("Error checking test-assertion DB connection to %q.", "Error: %v", connstr, err)
	}
	return suite
}

func TestPostgresStateManagerWriteState_success(t *testing.T) {
	suite := SetupTest(t, "postgresstatemanagerwriate_success") // because s/test//g
	defer sous.ReleaseDB(t)

	s := exampleState()

	err := suite.manager.WriteState(s, testUser)
	if !suite.NoError(err) {
		suite.logs.DumpLogs(t)
		t.FailNow()
	}
	suite.Equal(int64(4), suite.pluckSQL("select count(*) from deployments"))

	assert.Len(t, suite.logs.CallsTo("Fields"), 13)
	message := suite.logs.CallsTo("Fields")[0].PassedArgs().Get(0).([]logging.EachFielder)
	// XXX This message deserves its own test
	logging.AssertMessageFieldlist(t, message, append(
		append(logging.StandardVariableFields, logging.IntervalVariableFields...), "call-stack-function", "sous-sql-query", "sous-sql-rows"),
		map[string]interface{}{
			"@loglov3-otl":       logging.SousSql,
			"severity":           logging.InformationLevel,
			"call-stack-message": "SQL query",
		})

	suite.require.NoError(suite.manager.WriteState(s, testUser))
	// Want to be sure that the deployments history doesn't vacuously grow.
	if !suite.Equal(int64(4), suite.pluckSQL("select count(*) from deployments")) {
		rows, err := suite.db.Query("select * from deployments")
		suite.require.NoError(err)
		colNames, err := rows.Columns()
		suite.require.NoError(err)
		vals := make([]interface{}, len(colNames))
		valPtrs := make([]interface{}, len(colNames))
		for i := range vals {
			valPtrs[i] = &vals[i]
		}
		suite.t.Logf("%v", colNames)
		for rows.Next() {
			err := rows.Scan(valPtrs...)
			suite.require.NoError(err)
			suite.t.Logf("%v", vals)
		}
	}

	ns, err := suite.manager.ReadState()
	suite.require.NoError(err)

	oldD, err := s.Deployments()
	suite.require.NoError(err)
	newD, err := ns.Deployments()
	suite.require.NoError(err)

	for diff := range oldD.Diff(newD).Pairs {
		switch diff.Kind() {
		default:
			suite.Fail("Difference detected between written and read states", "They are: %s %+#v", diff.Kind(), diff)
		case sous.ModifiedKind:
			suite.Fail("Difference detected between written and read states", "%+#v %+#v", diff, diff.Diffs())

		case sous.SameKind:
		}
	}
}

func (suite *PostgresStateManagerSuite) pluckSQL(sql string) interface{} {
	var v interface{}

	suite.t.Helper()

	row := suite.db.QueryRow(sql)
	err := row.Scan(&v)
	suite.require.NoError(err)

	return v
}<|MERGE_RESOLUTION|>--- conflicted
+++ resolved
@@ -45,11 +45,7 @@
 	if np, set := os.LookupEnv("PGPORT"); set {
 		port = np
 	}
-<<<<<<< HEAD
-	connstr := fmt.Sprintf("dbname=sous_test_%s host=localhost port=%s sslmode=disable", name, port)
-=======
 	connstr := fmt.Sprintf("dbname=sous_test_%s host=localhost user=postgres port=%s sslmode=disable", name, port)
->>>>>>> 735a0a58
 	if suite.db, err = sql.Open("postgres", connstr); err != nil {
 		suite.FailNow("Error establishing test-assertion DB connection at %q.", "Error: %v", connstr, err)
 	}
