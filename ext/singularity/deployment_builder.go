package singularity

import (
	"encoding/json"
	"fmt"
	"strings"

	"github.com/opentable/go-singularity/dtos"
	"github.com/opentable/sous/ext/docker"
	"github.com/opentable/sous/lib"
	"github.com/opentable/sous/util/firsterr"
	"github.com/opentable/sous/util/logging"
	"github.com/opentable/sous/util/logging/messages"
	"github.com/pkg/errors"
)

type (
	deploymentBuilder struct {
		clusters  sous.Clusters
		Target    sous.DeployState
		imageName string
		depMarker sDepMarker
		history   sHistory
		deploy    sDeploy
		request   sRequest
		req       SingReq
		registry  sous.ImageLabeller
		reqID     string
		log       logging.LogSink
	}

	canRetryRequest struct {
		cause error
		req   SingReq
	}

	malformedResponse struct {
		message string
	}

	nonSousError struct {
	}

	notThisClusterError struct {
		foundClusterName        string
		responsibleClusterNames []string
	}
)

func (ntc notThisClusterError) Error() string {
	return fmt.Sprintf("%s does not belong to this Sous server %#v.",
		ntc.foundClusterName, ntc.responsibleClusterNames)
}

func (nsd nonSousError) Error() string {
	return "Not a Sous SingularityDeploy."
}

func ignorableDeploy(log logging.LogSink, err error) bool {
	messages.ReportLogFieldsMessage("checking to see if error is ignorable", logging.ExtraDebug1Level, log, err)
	switch errors.Cause(err).(type) {
	case nonSousError, notThisClusterError:
		messages.ReportLogFieldsMessage("ignorable", logging.ExtraDebug1Level, log, err)
		return true
	}
	return false
}

func (mr malformedResponse) Error() string {
	return mr.message
}

func isMalformed(log logging.LogSink, err error) bool {
	err = errors.Cause(err)
	_, isMal := err.(malformedResponse)
	messages.ReportLogFieldsMessage("is malformedResponse?", logging.ExtraDebug1Level, log, err, isMal)
	_, isUMT := err.(*json.UnmarshalTypeError)
<<<<<<< HEAD
	messages.ReportLogFieldsMessage("is json unmarshal type error?", logging.ExtraDebug1Level, log, err, isUMT)
	_, isUMF := err.(*json.UnmarshalFieldError)
	messages.ReportLogFieldsMessage("is json unmarshal value error?", logging.ExtraDebug1Level, log, err, isUMF)
=======
	log.Vomitf("is json unmarshal type error? err: %+v %T %t", err, err, isUMT)
>>>>>>> c4f119ad
	_, isUST := err.(*json.UnsupportedTypeError)
	messages.ReportLogFieldsMessage("is json unsupported type error?", logging.ExtraDebug1Level, log, err, isUST)
	_, isUSV := err.(*json.UnsupportedValueError)
<<<<<<< HEAD
	messages.ReportLogFieldsMessage("is json unsupported value error?", logging.ExtraDebug1Level, log, err, isUSV)
	return isMal || isUMT || isUMF || isUST || isUSV
=======
	log.Vomitf("is json unsupported value error? err: %+v %T %t", err, err, isUSV)
	return isMal || isUMT || isUST || isUSV
>>>>>>> c4f119ad
}

func (cr *canRetryRequest) Error() string {
	return fmt.Sprintf("%s: %s", cr.cause, cr.name())
}

func (cr *canRetryRequest) name() string {
	return fmt.Sprintf("%s:%s", cr.req.SourceURL, cr.req.ReqParent.Request.Id)
}

func (db *deploymentBuilder) canRetry(err error) error {
	if err == nil || !db.isRetryable(err) {
		return err
	}
	return &canRetryRequest{err, db.req}
}

func (db *deploymentBuilder) isRetryable(err error) bool {
	return !isMalformed(db.log, err) &&
		!ignorableDeploy(db.log, err) &&
		db.req.SourceURL != "" &&

		db.req.ReqParent != nil &&
		db.req.ReqParent.Request != nil &&
		db.req.ReqParent.Request.Id != ""
}

// BuildDeployment does all the work to collect the data for a Deployment
// from Singularity based on the initial SingularityRequest.
func BuildDeployment(reg sous.ImageLabeller, clusters sous.Clusters, req SingReq, log logging.LogSink) (sous.DeployState, error) {
	messages.ReportLogFieldsMessage("Build Deployment", logging.ExtraDebug1Level, log, req.ReqParent)
	db := deploymentBuilder{registry: reg, clusters: clusters, req: req, log: log}
	return db.Target, db.canRetry(db.completeConstruction())
}

func (db *deploymentBuilder) completeConstruction() error {
	wrapError := func(fn func() error, msgStr string) func() error {
		return func() error {
			return errors.Wrap(fn(), msgStr)
		}
	}
	return firsterr.Returned(
		wrapError(db.basics, "Failed to extract basic information from original request."),
		wrapError(db.determineDeployStatus, "Failed to determine deploy status."),
		wrapError(db.retrieveDeployHistory, "Failed to retrieve SingularityDeployHistory from SingularityRequestParent."),
		wrapError(db.extractDeployFromDeployHistory, "Failed to extract SingularityDeploy from SingularityDeployHistory."),
		wrapError(db.sousDeployCheck, "Could not determine if the SingularityDeploy is controlled by Sous"),
		wrapError(db.determineStatus, "Could not determine current status of SingularityDeploy"),
		wrapError(db.extractArtifactName, "Could not extract ArtifactName (Docker image name) from SingularityDeploy."),
		wrapError(db.retrieveImageLabels, "Could not retrieve ImageLabels (Docker image labels) from sous.Registry."),
		wrapError(db.restoreFromMetadata, "Could not determine cluster name based on SingularityDeploy Metadata."),
		wrapError(db.unpackDeployConfig, "Could not convert data from a SingularityDeploy to a sous.Deployment."),
		wrapError(db.determineManifestKind, "Could not determine SingularityRequestType."),
		wrapError(db.extractSchedule, "Could not determine Singularity schedule."),
	)
}

func reqID(rp *dtos.SingularityRequestParent) (id string) {
	// defer func() { recover() }() because we explicitly do not care if this
	// panics. It is only used in certain low-level logs, and we don't mind
	// if we get some garbage data there. There is a fear that some race
	// condition between asserting that rp and rp.Request are not nil and
	// accessing their members may cause panics here. Please do not remove
	// this line before asserting somehow that this race condition does not
	// exist.
	defer func() { recover() }()
	id = "singularity.reqID() panicked"
	if rp == nil {
		return "<null RequestParent>"
	}
	if rp.Request == nil {
		return "<null Request>"
	}
	return rp.Request.Id
}

func (db *deploymentBuilder) basics() error {
	db.Target.Cluster = &sous.Cluster{BaseURL: db.req.SourceURL}
	db.Target.ExecutorData = &singularityTaskData{requestID: reqID(db.req.ReqParent)}
	messages.ReportLogFieldsMessage("Recording as requestID for instance.", logging.ExtraDebug1Level, db.log, db.Target.ExecutorData)
	db.request = db.req.ReqParent.Request
	db.reqID = reqID(db.req.ReqParent)
	return nil
}

// If there is a Pending deploy, as far as Sous is concerned, that's "to
// come" - we optimistically assume it will become Active, and that's the
// Deployment we should consider live.
//
// (At some point in the future we may want to be able to report the "live"
// deployment - at best based on this we could infer that a previous GDM
// entry was running. (consider several quick updates, though...(but
// Singularity semantics mean that each of them that was actually resolved
// would have been Active however briefly (but Sous would accept GDM updates
// arbitrarily quickly as compared to resolve completions...))))
func (db *deploymentBuilder) determineDeployStatus() error {
	rp := db.req.ReqParent
	if rp == nil {
		return malformedResponse{fmt.Sprintf("Singularity response didn't include a request parent. %v", db.req)}
	}

	rds := rp.RequestDeployState

	if rds == nil {
		return malformedResponse{"Singularity response didn't include a deploy state. ReqId: " + reqID(rp)}
	}

	if rds.PendingDeploy != nil {
		db.Target.Status = sous.DeployStatusPending
		db.depMarker = rds.PendingDeploy
	}
	// if there's no Pending deploy, we'll use the top of history in preference to Active
	// Consider: we might collect both and compare timestamps, but the active is
	// going to be the top of the history anyway unless there's been a more
	// recent failed deploy
	return nil
}

func (db *deploymentBuilder) retrieveDeployHistory() error {
	if db.depMarker == nil {
		return db.retrieveHistoricDeploy()
	}
	messages.ReportLogFieldsMessage("Getting deploy based on Pending marker.", logging.ExtraDebug1Level, db.log, db.reqID)
	return db.retrieveLiveDeploy()
}

func (db *deploymentBuilder) retrieveHistoricDeploy() error {
	messages.ReportLogFieldsMessage("Getting deploy from history", logging.ExtraDebug1Level, db.log, db.reqID)
	// !!! makes HTTP req
	if db.request == nil {
		return malformedResponse{"Singularity request parent had no request."}
	}
	sing := db.req.Sing
	depHistList, err := sing.GetDeploys(db.request.Id, 1, 1)
	messages.ReportLogFieldsMessage("Got history from Singularity with items.", logging.ExtraDebug1Level, db.log, db.reqID, len(depHistList))
	if err != nil {
		return errors.Wrap(err, "GetDeploys")
	}

	if len(depHistList) == 0 {
		return malformedResponse{"Singularity deploy history list was empty."}
	}

	partialHistory := depHistList[0]

	messages.ReportLogFieldsMessage("Partial history.", logging.ExtraDebug1Level, db.log, db.reqID, partialHistory)
	if partialHistory.DeployMarker == nil {
		return malformedResponse{"Singularity deploy history had no deploy marker."}
	}

	messages.ReportLogFieldsMessage("Partial history DeployMarker.", logging.ExtraDebug1Level, db.log, db.reqID, partialHistory.DeployMarker)
	db.depMarker = partialHistory.DeployMarker
	return db.retrieveLiveDeploy()
}

func (db *deploymentBuilder) retrieveLiveDeploy() error {
	// !!! makes HTTP req
	sing := db.req.Sing
	dh, err := sing.GetDeploy(db.depMarker.RequestId, db.depMarker.DeployId)
	if err != nil {
		messages.ReportLogFieldsMessage("Received error retrieving history entry for deploy marker.", logging.ExtraDebug1Level, db.log, db.reqID, db.depMarker, err)
		return errors.Wrapf(err, "%q %#v", db.reqID, db.depMarker)
	}

	messages.ReportLogFieldsMessage("Deploy history entry retrieved.", logging.ExtraDebug1Level, db.log, db.reqID, dh)
	db.history = dh

	return nil
}

func (db *deploymentBuilder) extractDeployFromDeployHistory() error {
	messages.ReportLogFieldsMessage("Extracting deploy from history.", logging.DebugLevel, db.log, db.history)
	db.deploy = db.history.Deploy
	if db.deploy == nil {
		return malformedResponse{"Singularity deploy history included no deploy"}
	}

	return nil
}

func (db *deploymentBuilder) sousDeployCheck() error {
	if cnl, ok := db.deploy.Metadata[sous.ClusterNameLabel]; ok {
		for _, cn := range db.clusters.Names() {
			if cnl == cn {
				messages.ReportLogFieldsMessage("Deploy cluster found in clusters.", logging.ExtraDebug1Level, db.log, cnl, db.clusters)
				return nil
			}
		}
		return notThisClusterError{cnl, db.clusters.Names()}
	}
	return nonSousError{}
}

func (db *deploymentBuilder) determineStatus() error {
	if db.history.DeployResult == nil {
		db.Target.Status = sous.DeployStatusPending
		return nil
	}
	if db.history.DeployResult.DeployState == dtos.SingularityDeployResultDeployStateSUCCEEDED {
		db.Target.Status = sous.DeployStatusActive
	} else {
		msg := db.history.DeployResult.Message
		if len(db.history.DeployResult.DeployFailures) > 0 {
			msgs := []string{}
			for _, df := range db.history.DeployResult.DeployFailures {
				msgs = append(msgs, df.Message)
			}
			msg = strings.Join(msgs, ", ")
		}

		db.Target.ExecutorMessage = fmt.Sprintf("Deploy faulure: %q %s/request/%s/deploy/%s",
			msg,
			db.req.SourceURL,
			db.history.Deploy.RequestId,
			db.history.Deploy.Id,
		)
		db.Target.Status = sous.DeployStatusFailed
	}

	return nil
}

func (db *deploymentBuilder) extractArtifactName() error {
	ci := db.deploy.ContainerInfo
	if ci == nil {
		return malformedResponse{"Blank container info"}
	}

	if ci.Type != dtos.SingularityContainerInfoSingularityContainerTypeDOCKER {
		return malformedResponse{"Singularity container isn't a docker container"}
	}
	dkr := ci.Docker
	if dkr == nil {
		return malformedResponse{"Singularity deploy didn't include a docker info"}
	}

	db.imageName = dkr.Image
	return nil
}

func (db *deploymentBuilder) retrieveImageLabels() error {
	// XXX coupled to Docker registry as ImageMapper
	// !!! HTTP request
	labels, err := db.registry.ImageLabels(db.imageName)
	if err != nil {
		return malformedResponse{err.Error()}
	}

	messages.ReportLogFieldsMessage("Labels", logging.ExtraDebug1Level, db.log, db.reqID, labels)
	db.Target.SourceID, err = docker.SourceIDFromLabels(labels)
	if err != nil {
		return errors.Wrapf(malformedResponse{err.Error()}, "For reqID: %s", reqID(db.req.ReqParent))
	}

	return nil
}

func getMetadataField(field string, md map[string]string) (val string, err error) {
	var ok bool
	val, ok = md[field]
	if !ok {
		err = malformedResponse{fmt.Sprintf("Deploy Metadata did not include a %s", field)}
	}
	return
}

func (db *deploymentBuilder) restoreFromMetadata() error {
	var err error
	db.Target.ClusterName, err = getMetadataField(sous.ClusterNameLabel, db.deploy.Metadata)
	if err != nil {
		return err
	}

	// An absent flavor from the metadata is unseemly, but probably means that
	// the deploy predates flavor metadata handling
	// perhaps it's worth logging about this, or erroring on this and clobbering
	// old requests.
	//  - if you're debugging a deploy issue related to flavor, let's enforce
	//  this more strictly, and we'll deal with the fallout then -jdl
	db.Target.Flavor, _ = getMetadataField(sous.FlavorLabel, db.deploy.Metadata)
	return nil
}

func (db *deploymentBuilder) unpackDeployConfig() error {
	db.Target.Env = db.deploy.Env
	messages.ReportLogFieldsMessage("UnpackDeployConfig", logging.ExtraDebug1Level, db.log, db.reqID, db.deploy.Env)
	if db.Target.Env == nil {
		db.Target.Env = make(map[string]string)
	}

	singRez := db.deploy.Resources
	if singRez == nil {
		return malformedResponse{"Deploy object lacks resources field"}
	}
	db.Target.Resources = make(sous.Resources)
	db.Target.Resources["cpus"] = fmt.Sprintf("%f", singRez.Cpus)
	db.Target.Resources["memory"] = fmt.Sprintf("%f", singRez.MemoryMb)
	db.Target.Resources["ports"] = fmt.Sprintf("%d", singRez.NumPorts)

	db.Target.NumInstances = int(db.request.Instances)
	db.Target.Owners = make(sous.OwnerSet)
	for _, o := range db.request.Owners {
		db.Target.Owners.Add(o)
	}

	for _, v := range db.deploy.ContainerInfo.Volumes {
		db.Target.DeployConfig.Volumes = append(db.Target.DeployConfig.Volumes,
			&sous.Volume{
				Host:      v.HostPath,
				Container: v.ContainerPath,
				Mode:      sous.VolumeMode(v.Mode),
			})
	}
	messages.ReportLogFieldsMessage("Volumes", logging.ExtraDebug1Level, db.log, db.reqID, db.Target.DeployConfig.Volumes)
	if len(db.Target.DeployConfig.Volumes) > 0 {
		messages.ReportLogFieldsMessage("UnpackDeployConfig volume 0", logging.DebugLevel, db.log, db.reqID, db.Target.DeployConfig.Volumes[0])
	}

	if db.deploy.Healthcheck != nil {
		db.Target.Startup.ConnectDelay = int(db.deploy.Healthcheck.StartupDelaySeconds)
		db.Target.Startup.Timeout = int(db.deploy.Healthcheck.StartupTimeoutSeconds)
		db.Target.Startup.ConnectInterval = int(db.deploy.Healthcheck.StartupIntervalSeconds)
		db.Target.Startup.CheckReadyProtocol = string(db.deploy.Healthcheck.Protocol)
		db.Target.Startup.CheckReadyURIPath = string(db.deploy.Healthcheck.Uri)
		db.Target.Startup.CheckReadyPortIndex = int(db.deploy.Healthcheck.PortIndex)
		db.Target.Startup.CheckReadyURITimeout = int(db.deploy.Healthcheck.ResponseTimeoutSeconds)
		db.Target.Startup.CheckReadyInterval = int(db.deploy.Healthcheck.IntervalSeconds)
		db.Target.Startup.CheckReadyRetries = int(db.deploy.Healthcheck.MaxRetries)

		db.Target.Startup.CheckReadyFailureStatuses = make([]int, len(db.deploy.Healthcheck.FailureStatusCodes))
		for n, code := range db.deploy.Healthcheck.FailureStatusCodes {
			db.Target.Startup.CheckReadyFailureStatuses[n] = int(code)
		}
	} else {
		db.Target.Startup.SkipCheck = true
	}

	return nil
}

func (db *deploymentBuilder) determineManifestKind() error {
	switch db.request.RequestType {
	default:
		return fmt.Errorf("Unrecognized request type returned by Singularity: %v", db.request.RequestType)
	case dtos.SingularityRequestRequestTypeSERVICE:
		db.Target.Kind = sous.ManifestKindService
	case dtos.SingularityRequestRequestTypeWORKER:
		db.Target.Kind = sous.ManifestKindWorker
	case dtos.SingularityRequestRequestTypeON_DEMAND:
		db.Target.Kind = sous.ManifestKindOnDemand
	case dtos.SingularityRequestRequestTypeSCHEDULED:
		db.Target.Kind = sous.ManifestKindScheduled
	case dtos.SingularityRequestRequestTypeRUN_ONCE:
		db.Target.Kind = sous.ManifestKindOnce
	}
	return nil
}

func (db *deploymentBuilder) extractSchedule() error {
	if db.Target.Kind == sous.ManifestKindScheduled {
		if db.request == nil {
			return fmt.Errorf("request is nil")
		}
		db.Target.DeployConfig.Schedule = db.request.Schedule
	}
	return nil
}<|MERGE_RESOLUTION|>--- conflicted
+++ resolved
@@ -73,25 +73,14 @@
 func isMalformed(log logging.LogSink, err error) bool {
 	err = errors.Cause(err)
 	_, isMal := err.(malformedResponse)
-	messages.ReportLogFieldsMessage("is malformedResponse?", logging.ExtraDebug1Level, log, err, isMal)
+	log.Vomitf("is malformedResponse? err: %+v %T %t", err, err, isMal)
 	_, isUMT := err.(*json.UnmarshalTypeError)
-<<<<<<< HEAD
-	messages.ReportLogFieldsMessage("is json unmarshal type error?", logging.ExtraDebug1Level, log, err, isUMT)
-	_, isUMF := err.(*json.UnmarshalFieldError)
-	messages.ReportLogFieldsMessage("is json unmarshal value error?", logging.ExtraDebug1Level, log, err, isUMF)
-=======
 	log.Vomitf("is json unmarshal type error? err: %+v %T %t", err, err, isUMT)
->>>>>>> c4f119ad
 	_, isUST := err.(*json.UnsupportedTypeError)
-	messages.ReportLogFieldsMessage("is json unsupported type error?", logging.ExtraDebug1Level, log, err, isUST)
+	log.Vomitf("is json unsupported type error? err: %+v %T %t", err, err, isUST)
 	_, isUSV := err.(*json.UnsupportedValueError)
-<<<<<<< HEAD
-	messages.ReportLogFieldsMessage("is json unsupported value error?", logging.ExtraDebug1Level, log, err, isUSV)
-	return isMal || isUMT || isUMF || isUST || isUSV
-=======
 	log.Vomitf("is json unsupported value error? err: %+v %T %t", err, err, isUSV)
 	return isMal || isUMT || isUST || isUSV
->>>>>>> c4f119ad
 }
 
 func (cr *canRetryRequest) Error() string {
