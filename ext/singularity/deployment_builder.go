package singularity

import (
	"encoding/json"
	"fmt"
	"strings"

	"github.com/opentable/go-singularity/dtos"
	"github.com/opentable/sous/ext/docker"
	"github.com/opentable/sous/lib"
	"github.com/opentable/sous/util/firsterr"
	"github.com/opentable/sous/util/logging"
	"github.com/opentable/sous/util/logging/messages"
	"github.com/pkg/errors"
)

type (
	deploymentBuilder struct {
		clusters  sous.Clusters
		Target    sous.DeployState
		imageName string
		depMarker sDepMarker
		history   sHistory
		deploy    sDeploy
		request   sRequest
		req       SingReq
		registry  sous.ImageLabeller
		reqID     string
		log       logging.LogSink
	}

	canRetryRequest struct {
		cause error
		req   SingReq
	}

	malformedResponse struct {
		message string
	}

	nonSousError struct {
	}

	notThisClusterError struct {
		foundClusterName        string
		responsibleClusterNames []string
	}
)

func (ntc notThisClusterError) Error() string {
	return fmt.Sprintf("%s does not belong to this Sous server %#v.",
		ntc.foundClusterName, ntc.responsibleClusterNames)
}

func (nsd nonSousError) Error() string {
	return "Not a Sous SingularityDeploy."
}

func ignorableDeploy(log logging.LogSink, err error) bool {
	messages.ReportLogFieldsMessage("checking to see if error is ignorable", logging.DebugLevel, log, err)
	switch errors.Cause(err).(type) {
	case nonSousError, notThisClusterError:
		messages.ReportLogFieldsMessage("error is ignorable", logging.DebugLevel, log, err)
		return true
	}
	return false
}

func (mr malformedResponse) Error() string {
	return mr.message
}

func isMalformed(log logging.LogSink, err error) bool {
	err = errors.Cause(err)
	_, isMal := err.(malformedResponse)
	messages.ReportLogFieldsMessage("is malformedResponse?", logging.DebugLevel, log, err, isMal)
	_, isUMT := err.(*json.UnmarshalTypeError)
<<<<<<< HEAD
	messages.ReportLogFieldsMessage("is json unmarshal type error?", logging.DebugLevel, log, err, isUMT)
	_, isUMF := err.(*json.UnmarshalFieldError)
	messages.ReportLogFieldsMessage("is json unmarshal value error?", logging.DebugLevel, log, err, isUMF)
=======
	log.Vomitf("is json unmarshal type error? err: %+v %T %t", err, err, isUMT)
>>>>>>> c4f119ad
	_, isUST := err.(*json.UnsupportedTypeError)
	messages.ReportLogFieldsMessage("is json unsupported type error?", logging.DebugLevel, log, err, isUST)
	_, isUSV := err.(*json.UnsupportedValueError)
<<<<<<< HEAD
	messages.ReportLogFieldsMessage("is json unsupported value error?", logging.DebugLevel, log, err, isUSV)
	return isMal || isUMT || isUMF || isUST || isUSV
=======
	log.Vomitf("is json unsupported value error? err: %+v %T %t", err, err, isUSV)
	return isMal || isUMT || isUST || isUSV
>>>>>>> c4f119ad
}

func (cr *canRetryRequest) Error() string {
	return fmt.Sprintf("%s: %s", cr.cause, cr.name())
}

func (cr *canRetryRequest) name() string {
	return fmt.Sprintf("%s:%s", cr.req.SourceURL, cr.req.ReqParent.Request.Id)
}

func (db *deploymentBuilder) canRetry(err error) error {
	if err == nil || !db.isRetryable(err) {
		return err
	}
	return &canRetryRequest{err, db.req}
}

func (db *deploymentBuilder) isRetryable(err error) bool {
	return !isMalformed(db.log, err) &&
		!ignorableDeploy(db.log, err) &&
		db.req.SourceURL != "" &&

		db.req.ReqParent != nil &&
		db.req.ReqParent.Request != nil &&
		db.req.ReqParent.Request.Id != ""
}

// BuildDeployment does all the work to collect the data for a Deployment
// from Singularity based on the initial SingularityRequest.
func BuildDeployment(reg sous.ImageLabeller, clusters sous.Clusters, req SingReq, log logging.LogSink) (sous.DeployState, error) {
	messages.ReportLogFieldsMessage("BuildDeployment request", logging.DebugLevel, log, req.ReqParent)
	db := deploymentBuilder{registry: reg, clusters: clusters, req: req, log: log}
	return db.Target, db.canRetry(db.completeConstruction())
}

func (db *deploymentBuilder) completeConstruction() error {
	wrapError := func(fn func() error, msgStr string) func() error {
		return func() error {
			return errors.Wrap(fn(), msgStr)
		}
	}
	return firsterr.Returned(
		wrapError(db.basics, "Failed to extract basic information from original request."),
		wrapError(db.determineDeployStatus, "Failed to determine deploy status."),
		wrapError(db.retrieveDeployHistory, "Failed to retrieve SingularityDeployHistory from SingularityRequestParent."),
		wrapError(db.extractDeployFromDeployHistory, "Failed to extract SingularityDeploy from SingularityDeployHistory."),
		wrapError(db.sousDeployCheck, "Could not determine if the SingularityDeploy is controlled by Sous"),
		wrapError(db.determineStatus, "Could not determine current status of SingularityDeploy"),
		wrapError(db.extractArtifactName, "Could not extract ArtifactName (Docker image name) from SingularityDeploy."),
		wrapError(db.retrieveImageLabels, "Could not retrieve ImageLabels (Docker image labels) from sous.Registry."),
		wrapError(db.restoreFromMetadata, "Could not determine cluster name based on SingularityDeploy Metadata."),
		wrapError(db.unpackDeployConfig, "Could not convert data from a SingularityDeploy to a sous.Deployment."),
		wrapError(db.determineManifestKind, "Could not determine SingularityRequestType."),
		wrapError(db.extractSchedule, "Could not determine Singularity schedule."),
	)
}

func reqID(rp *dtos.SingularityRequestParent) (id string) {
	// defer func() { recover() }() because we explicitly do not care if this
	// panics. It is only used in certain low-level logs, and we don't mind
	// if we get some garbage data there. There is a fear that some race
	// condition between asserting that rp and rp.Request are not nil and
	// accessing their members may cause panics here. Please do not remove
	// this line before asserting somehow that this race condition does not
	// exist.
	defer func() { recover() }()
	id = "singularity.reqID() panicked"
	if rp == nil {
		return "<null RequestParent>"
	}
	if rp.Request == nil {
		return "<null Request>"
	}
	return rp.Request.Id
}

func (db *deploymentBuilder) basics() error {
	db.Target.Cluster = &sous.Cluster{BaseURL: db.req.SourceURL}
	db.Target.ExecutorData = &singularityTaskData{requestID: reqID(db.req.ReqParent)}
	messages.ReportLogFieldsMessage("Recording requestID for instance", logging.DebugLevel, db.log, db.Target.ExecutorData)
	db.request = db.req.ReqParent.Request
	db.reqID = reqID(db.req.ReqParent)
	return nil
}

// If there is a Pending deploy, as far as Sous is concerned, that's "to
// come" - we optimistically assume it will become Active, and that's the
// Deployment we should consider live.
//
// (At some point in the future we may want to be able to report the "live"
// deployment - at best based on this we could infer that a previous GDM
// entry was running. (consider several quick updates, though...(but
// Singularity semantics mean that each of them that was actually resolved
// would have been Active however briefly (but Sous would accept GDM updates
// arbitrarily quickly as compared to resolve completions...))))
func (db *deploymentBuilder) determineDeployStatus() error {
	rp := db.req.ReqParent
	if rp == nil {
		return malformedResponse{fmt.Sprintf("Singularity response didn't include a request parent. %v", db.req)}
	}

	rds := rp.RequestDeployState

	if rds == nil {
		return malformedResponse{"Singularity response didn't include a deploy state. ReqId: " + reqID(rp)}
	}

	if rds.PendingDeploy != nil {
		db.Target.Status = sous.DeployStatusPending
		db.depMarker = rds.PendingDeploy
	}
	// if there's no Pending deploy, we'll use the top of history in preference to Active
	// Consider: we might collect both and compare timestamps, but the active is
	// going to be the top of the history anyway unless there's been a more
	// recent failed deploy
	return nil
}

func (db *deploymentBuilder) retrieveDeployHistory() error {
	if db.depMarker == nil {
		return db.retrieveHistoricDeploy()
	}
	messages.ReportLogFieldsMessage("Getting deploy based on Pending marker.", logging.DebugLevel, db.log, db.reqID)
	return db.retrieveLiveDeploy()
}

func (db *deploymentBuilder) retrieveHistoricDeploy() error {
	messages.ReportLogFieldsMessage("Getting deploy from history", logging.DebugLevel, db.log, db.reqID)
	// !!! makes HTTP req
	if db.request == nil {
		return malformedResponse{"Singularity request parent had no request."}
	}
	sing := db.req.Sing
	depHistList, err := sing.GetDeploys(db.request.Id, 1, 1)
	messages.ReportLogFieldsMessage("Got history from Singularity", logging.DebugLevel, db.log, db.reqID, len(depHistList))
	if err != nil {
		return errors.Wrap(err, "GetDeploys")
	}

	if len(depHistList) == 0 {
		return malformedResponse{"Singularity deploy history list was empty."}
	}

	partialHistory := depHistList[0]
	messages.ReportLogFieldsMessage("reqID and partialHistory", logging.DebugLevel, db.log, db.reqID, partialHistory)
	if partialHistory.DeployMarker == nil {
		return malformedResponse{"Singularity deploy history had no deploy marker."}
	}
	messages.ReportLogFieldsMessage("reqID and DeployMarker", logging.DebugLevel, db.log, db.reqID, partialHistory.DeployMarker)
	db.depMarker = partialHistory.DeployMarker
	return db.retrieveLiveDeploy()
}

func (db *deploymentBuilder) retrieveLiveDeploy() error {
	// !!! makes HTTP req
	sing := db.req.Sing
	dh, err := sing.GetDeploy(db.depMarker.RequestId, db.depMarker.DeployId)
	if err != nil {
		messages.ReportLogFieldsMessage("reqID received error retrieving history entry for deploy marker",
			logging.DebugLevel,
			db.log,
			db.reqID,
			db.depMarker,
			err)
		return errors.Wrapf(err, "%q %#v", db.reqID, db.depMarker)
	}
	messages.ReportLogFieldsMessage("Deploy history entry retrieved", logging.DebugLevel, db.log, db.reqID, dh)
	db.history = dh

	return nil
}

func (db *deploymentBuilder) extractDeployFromDeployHistory() error {
	messages.ReportLogFieldsMessage("Extracting deploy from history", logging.DebugLevel, db.log, db.reqID, db.history)
	db.deploy = db.history.Deploy
	if db.deploy == nil {
		return malformedResponse{"Singularity deploy history included no deploy"}
	}

	return nil
}

func (db *deploymentBuilder) sousDeployCheck() error {
	if cnl, ok := db.deploy.Metadata[sous.ClusterNameLabel]; ok {
		for _, cn := range db.clusters.Names() {
			if cnl == cn {
				messages.ReportLogFieldsMessage("Deploy cluster found in clusters",
					logging.DebugLevel,
					db.log,
					cnl,
					db.clusters)
				return nil
			}
		}
		return notThisClusterError{cnl, db.clusters.Names()}
	}
	return nonSousError{}
}

func (db *deploymentBuilder) determineStatus() error {
	if db.history.DeployResult == nil {
		db.Target.Status = sous.DeployStatusPending
		return nil
	}
	if db.history.DeployResult.DeployState == dtos.SingularityDeployResultDeployStateSUCCEEDED {
		db.Target.Status = sous.DeployStatusActive
	} else {
		msg := db.history.DeployResult.Message
		if len(db.history.DeployResult.DeployFailures) > 0 {
			msgs := []string{}
			for _, df := range db.history.DeployResult.DeployFailures {
				msgs = append(msgs, df.Message)
			}
			msg = strings.Join(msgs, ", ")
		}

		db.Target.ExecutorMessage = fmt.Sprintf("Deploy faulure: %q %s/request/%s/deploy/%s",
			msg,
			db.req.SourceURL,
			db.history.Deploy.RequestId,
			db.history.Deploy.Id,
		)
		db.Target.Status = sous.DeployStatusFailed
	}

	return nil
}

func (db *deploymentBuilder) extractArtifactName() error {
	ci := db.deploy.ContainerInfo
	if ci == nil {
		return malformedResponse{"Blank container info"}
	}

	if ci.Type != dtos.SingularityContainerInfoSingularityContainerTypeDOCKER {
		return malformedResponse{"Singularity container isn't a docker container"}
	}
	dkr := ci.Docker
	if dkr == nil {
		return malformedResponse{"Singularity deploy didn't include a docker info"}
	}

	db.imageName = dkr.Image
	return nil
}

func (db *deploymentBuilder) retrieveImageLabels() error {
	// XXX coupled to Docker registry as ImageMapper
	// !!! HTTP request
	labels, err := db.registry.ImageLabels(db.imageName)
	if err != nil {
		return malformedResponse{err.Error()}
	}
	messages.ReportLogFieldsMessage("Labels", logging.DebugLevel, db.log, db.reqID, labels)

	db.Target.SourceID, err = docker.SourceIDFromLabels(labels)
	if err != nil {
		return errors.Wrapf(malformedResponse{err.Error()}, "For reqID: %s", reqID(db.req.ReqParent))
	}

	return nil
}

func getMetadataField(field string, md map[string]string) (val string, err error) {
	var ok bool
	val, ok = md[field]
	if !ok {
		err = malformedResponse{fmt.Sprintf("Deploy Metadata did not include a %s", field)}
	}
	return
}

func (db *deploymentBuilder) restoreFromMetadata() error {
	var err error
	db.Target.ClusterName, err = getMetadataField(sous.ClusterNameLabel, db.deploy.Metadata)
	if err != nil {
		return err
	}

	// An absent flavor from the metadata is unseemly, but probably means that
	// the deploy predates flavor metadata handling
	// perhaps it's worth logging about this, or erroring on this and clobbering
	// old requests.
	//  - if you're debugging a deploy issue related to flavor, let's enforce
	//  this more strictly, and we'll deal with the fallout then -jdl
	db.Target.Flavor, _ = getMetadataField(sous.FlavorLabel, db.deploy.Metadata)
	return nil
}

func (db *deploymentBuilder) unpackDeployConfig() error {
	db.Target.Env = db.deploy.Env
	messages.ReportLogFieldsMessage("Env", logging.DebugLevel, db.log, db.reqID, db.deploy.Env)
	if db.Target.Env == nil {
		db.Target.Env = make(map[string]string)
	}

	singRez := db.deploy.Resources
	if singRez == nil {
		return malformedResponse{"Deploy object lacks resources field"}
	}
	db.Target.Resources = make(sous.Resources)
	db.Target.Resources["cpus"] = fmt.Sprintf("%f", singRez.Cpus)
	db.Target.Resources["memory"] = fmt.Sprintf("%f", singRez.MemoryMb)
	db.Target.Resources["ports"] = fmt.Sprintf("%d", singRez.NumPorts)

	db.Target.NumInstances = int(db.request.Instances)
	db.Target.Owners = make(sous.OwnerSet)
	for _, o := range db.request.Owners {
		db.Target.Owners.Add(o)
	}

	for _, v := range db.deploy.ContainerInfo.Volumes {
		db.Target.DeployConfig.Volumes = append(db.Target.DeployConfig.Volumes,
			&sous.Volume{
				Host:      v.HostPath,
				Container: v.ContainerPath,
				Mode:      sous.VolumeMode(v.Mode),
			})
	}
	messages.ReportLogFieldsMessage("Volumes", logging.DebugLevel, db.log, db.reqID, db.Target.DeployConfig.Volumes)

	if len(db.Target.DeployConfig.Volumes) > 0 {
		messages.ReportLogFieldsMessage("volume", logging.DebugLevel, db.log, db.reqID, db.Target.DeployConfig.Volumes[0])

	}

	if db.deploy.Healthcheck != nil {
		db.Target.Startup.ConnectDelay = int(db.deploy.Healthcheck.StartupDelaySeconds)
		db.Target.Startup.Timeout = int(db.deploy.Healthcheck.StartupTimeoutSeconds)
		db.Target.Startup.ConnectInterval = int(db.deploy.Healthcheck.StartupIntervalSeconds)
		db.Target.Startup.CheckReadyProtocol = string(db.deploy.Healthcheck.Protocol)
		db.Target.Startup.CheckReadyURIPath = string(db.deploy.Healthcheck.Uri)
		db.Target.Startup.CheckReadyPortIndex = int(db.deploy.Healthcheck.PortIndex)
		db.Target.Startup.CheckReadyURITimeout = int(db.deploy.Healthcheck.ResponseTimeoutSeconds)
		db.Target.Startup.CheckReadyInterval = int(db.deploy.Healthcheck.IntervalSeconds)
		db.Target.Startup.CheckReadyRetries = int(db.deploy.Healthcheck.MaxRetries)

		db.Target.Startup.CheckReadyFailureStatuses = make([]int, len(db.deploy.Healthcheck.FailureStatusCodes))
		for n, code := range db.deploy.Healthcheck.FailureStatusCodes {
			db.Target.Startup.CheckReadyFailureStatuses[n] = int(code)
		}
	} else {
		db.Target.Startup.SkipCheck = true
	}

	return nil
}

func (db *deploymentBuilder) determineManifestKind() error {
	switch db.request.RequestType {
	default:
		return fmt.Errorf("Unrecognized request type returned by Singularity: %v", db.request.RequestType)
	case dtos.SingularityRequestRequestTypeSERVICE:
		db.Target.Kind = sous.ManifestKindService
	case dtos.SingularityRequestRequestTypeWORKER:
		db.Target.Kind = sous.ManifestKindWorker
	case dtos.SingularityRequestRequestTypeON_DEMAND:
		db.Target.Kind = sous.ManifestKindOnDemand
	case dtos.SingularityRequestRequestTypeSCHEDULED:
		db.Target.Kind = sous.ManifestKindScheduled
	case dtos.SingularityRequestRequestTypeRUN_ONCE:
		db.Target.Kind = sous.ManifestKindOnce
	}
	return nil
}

func (db *deploymentBuilder) extractSchedule() error {
	if db.Target.Kind == sous.ManifestKindScheduled {
		if db.request == nil {
			return fmt.Errorf("request is nil")
		}
		db.Target.DeployConfig.Schedule = db.request.Schedule
	}
	return nil
}<|MERGE_RESOLUTION|>--- conflicted
+++ resolved
@@ -75,23 +75,14 @@
 	_, isMal := err.(malformedResponse)
 	messages.ReportLogFieldsMessage("is malformedResponse?", logging.DebugLevel, log, err, isMal)
 	_, isUMT := err.(*json.UnmarshalTypeError)
-<<<<<<< HEAD
 	messages.ReportLogFieldsMessage("is json unmarshal type error?", logging.DebugLevel, log, err, isUMT)
 	_, isUMF := err.(*json.UnmarshalFieldError)
 	messages.ReportLogFieldsMessage("is json unmarshal value error?", logging.DebugLevel, log, err, isUMF)
-=======
-	log.Vomitf("is json unmarshal type error? err: %+v %T %t", err, err, isUMT)
->>>>>>> c4f119ad
 	_, isUST := err.(*json.UnsupportedTypeError)
 	messages.ReportLogFieldsMessage("is json unsupported type error?", logging.DebugLevel, log, err, isUST)
 	_, isUSV := err.(*json.UnsupportedValueError)
-<<<<<<< HEAD
-	messages.ReportLogFieldsMessage("is json unsupported value error?", logging.DebugLevel, log, err, isUSV)
+	Messages.ReportLogFieldsMessage("is json unsupported value error?", logging.DebugLevel, log, err, isUSV)
 	return isMal || isUMT || isUMF || isUST || isUSV
-=======
-	log.Vomitf("is json unsupported value error? err: %+v %T %t", err, err, isUSV)
-	return isMal || isUMT || isUST || isUSV
->>>>>>> c4f119ad
 }
 
 func (cr *canRetryRequest) Error() string {
