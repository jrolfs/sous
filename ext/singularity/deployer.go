package singularity

import (
	"fmt"
	"runtime/debug"
	"strings"

	"github.com/opentable/go-singularity"
	"github.com/opentable/sous/lib"
	"github.com/opentable/sous/util/logging"
	"github.com/opentable/sous/util/logging/messages"
	"github.com/opentable/swaggering"
	"github.com/pkg/errors"
	"github.com/satori/go.uuid"
)

// Both of these values are (for reasons only known to the spirits)
// _configurable_ in singularity. If you've done something silly like configure
// them differently than their defaults, at the moment we wish you the best of
// luck, and vaya con Dios.
// c.f. https://github.com/HubSpot/Singularity/blob/master/Docs/reference/configuration.md#limits

// Singularity DeployID must be <50
const maxDeployIDLen = 49

// Singularity RequestID must be <100
const maxRequestIDLen = 99

// maxVersionLen needs to account for the separator character
// between the version string and the UUID string.
const maxVersionLen = 31

// DefaultMaxHTTPConcurrencyPerServer is the default maximum number of
// concurrent HTTP requests to send per Singularity server.
// To configure per deployer, see OptMaxHTTPConcurrencyPerServer.
const DefaultMaxHTTPConcurrencyPerServer = 10

/*
The imagined use case here is like this:

intendedSet := getFromManifests()
existingSet := getFromSingularity()

dChans := intendedSet.Diff(existingSet)
*/

type (
	deployer struct {
		Client        rectificationClient
		singFac       func(string) singClient
		ReqsPerServer int
		log           logging.LogSink
	}

	// rectificationClient abstracts the raw interactions with Singularity.
	rectificationClient interface {
		// Deploy creates a new deploy on a particular requeust
		Deploy(d sous.Deployable, reqID string) error

		// PostRequest sends a request to a Singularity cluster to initiate
		PostRequest(d sous.Deployable, reqID string) error

		// DeleteRequest instructs Singularity to delete a particular request
		DeleteRequest(cluster, reqID, message string) error
	}

	// DTOMap is shorthand for map[string]interface{}
	dtoMap map[string]interface{}
)

func sanitizeDeployID(in string) string {
	return illegalDeployIDChars.ReplaceAllString(in, "_")
}

func stripDeployID(in string) string {
	return illegalDeployIDChars.ReplaceAllString(in, "")
}

// NewDeployer creates a new Singularity-based sous.Deployer.
func NewDeployer(c rectificationClient, ls logging.LogSink, options ...DeployerOption) sous.Deployer {
	d := &deployer{Client: c, log: ls, ReqsPerServer: DefaultMaxHTTPConcurrencyPerServer}
	for _, opt := range options {
		opt(d)
	}
	return d
}

// Rectify invokes actions to ensure that the real world matches pair.Post,
// given that it currently matches pair.Prior.
func (r *deployer) Rectify(pair *sous.DeployablePair) sous.DiffResolution {
	postID := ""
	version := ""
	if pair.Post != nil {
		postID = pair.Post.ID().String()
		version = pair.Post.DeploySpec().Version.String()
	}

	switch k := pair.Kind(); k {
	default:
		panic(fmt.Sprintf("unrecognised kind %q", k))
	case sous.SameKind:
		resolution := pair.SameResolution()
		if pair.Post.Status == sous.DeployStatusFailed {
			resolution.Error = sous.WrapResolveError(&sous.FailedStatusError{})
		}
		return resolution
	case sous.AddedKind:
<<<<<<< HEAD
		messages.ReportLogFieldsMessageToConsole(fmt.Sprintf("Starting an AddedKind %s:%s", pair.Post.ID(), pair.Post.DeploySpec().Version.String()), logging.ExtraDebug1Level, r.log, pair)
=======
		messages.ReportLogFieldsMessageToConsole(fmt.Sprintf("Starting an AddedKind %s:%s", postID, version), logging.ExtraDebug1Level, r.log, pair)
>>>>>>> c4b883dd
		result := sous.DiffResolution{DeploymentID: pair.ID()}
		if err := r.RectifySingleCreate(pair); err != nil {
			result.Desc = "not created"
			switch t := err.(type) {
			default:
				result.Error = sous.WrapResolveError(&sous.CreateError{Deployment: pair.Post.Deployment.Clone(), Err: err})
			case *swaggering.ReqError:
				if t.Status == 400 {
					result.Error = sous.WrapResolveError(err)
				} else {
					result.Error = sous.WrapResolveError(&sous.CreateError{Deployment: pair.Post.Deployment.Clone(), Err: err})
				}
			}
		} else {
			result.Desc = sous.CreateDiff
		}
		reportDiffResolutionMessage("Result of create", result, logging.InformationLevel, r.log)
		return result
	case sous.RemovedKind:
<<<<<<< HEAD
		messages.ReportLogFieldsMessageToConsole(fmt.Sprintf("Starting an RemoveKind %s:%s", pair.Post.ID(), pair.Post.DeploySpec().Version.String()), logging.ExtraDebug1Level, r.log, pair)
=======
		messages.ReportLogFieldsMessageToConsole(fmt.Sprintf("Starting an RemoveKind %s:%s", postID, version), logging.ExtraDebug1Level, r.log, pair)
>>>>>>> c4b883dd
		result := sous.DiffResolution{DeploymentID: pair.ID()}
		if err := r.RectifySingleDelete(pair); err != nil {
			result.Error = sous.WrapResolveError(&sous.DeleteError{Deployment: pair.Prior.Deployment.Clone(), Err: err})
			result.Desc = "not deleted"
		} else {
			result.Desc = sous.DeleteDiff
		}
		reportDiffResolutionMessage("Result of delete", result, logging.InformationLevel, r.log)
		return result
	case sous.ModifiedKind:
		result := sous.DiffResolution{DeploymentID: pair.ID()}
<<<<<<< HEAD
		messages.ReportLogFieldsMessageToConsole(fmt.Sprintf("Starting a ModifiedKind %s:%s", pair.Post.ID(), pair.Post.DeploySpec().Version.String()), logging.ExtraDebug1Level, r.log, pair)
=======
		messages.ReportLogFieldsMessageToConsole(fmt.Sprintf("Starting a ModifiedKind %s:%s", postID, version), logging.ExtraDebug1Level, r.log, pair)
>>>>>>> c4b883dd
		if err := r.RectifySingleModification(pair); err != nil {
			dp := &sous.DeploymentPair{
				Prior: pair.Prior.Deployment.Clone(),
				Post:  pair.Post.Deployment.Clone(),
			}
			result.Error = sous.WrapResolveError(&sous.ChangeError{Deployments: dp, Err: err})
			result.Desc = "not updated"
		} else if pair.Prior.Status == sous.DeployStatusFailed || pair.Post.Status == sous.DeployStatusFailed {
			result.Desc = sous.ModifyDiff
			result.Error = sous.WrapResolveError(&sous.FailedStatusError{})
		} else {
			result.Desc = sous.ModifyDiff
		}
		reportDiffResolutionMessage("Result of modify", result, logging.InformationLevel, r.log)
		return result
	}
}

func (r *deployer) SetSingularityFactory(fn func(string) singClient) {
	r.singFac = fn
}

func (r *deployer) buildSingClient(url string) singClient {
	if r.singFac == nil {
		return singularity.NewClient(url, r.log)
	}
	return r.singFac(url)
}

func rectifyRecover(d interface{}, f string, err *error) {
	if r := recover(); r != nil {
		stack := string(debug.Stack())
		messages.ReportLogFieldsMessage("Panic", logging.WarningLevel, logging.Log, d, f, err, r, stack)
		*err = errors.Errorf("Panicked: %s; stack trace:\n%s", r, stack)
	}
}

func (r *deployer) RectifySingleCreate(d *sous.DeployablePair) (err error) {
	reportDeployerMessage("Rectifying creation", d, nil, nil, nil, logging.InformationLevel, r.log)
	defer rectifyRecover(d, "RectifySingleCreate", &err)
	if err != nil {
		return err
	}
	reqID, err := computeRequestID(d.Post)
	if err != nil {
		return err
	}
	if err = r.Client.PostRequest(*d.Post, reqID); err != nil {
		return err
	}
	return r.Client.Deploy(*d.Post, reqID)
}

func (r *deployer) RectifySingleDelete(d *sous.DeployablePair) (err error) {
	defer rectifyRecover(d, "RectifySingleDelete", &err)
	data, ok := d.ExecutorData.(*singularityTaskData)
	if !ok {
		return errors.Errorf("Delete record %#v doesn't contain Singularity compatible data: was %T\n\t%#v", d.ID(), data, d)
	}

	// TODO: Alert the owner of this request that there is no manifest for it;
	// they should either delete the request manually, or else add the manifest back.
	//LH note this function seems incomplete at the moment, could benefit some revision SS, JL, JC
	reportDeployerMessage("Rectify not deleting request", d, nil, data, nil, logging.WarningLevel, r.log)

	return nil
	// The following line deletes requests when it is not commented out.
	//return r.Client.DeleteRequest(d.Cluster.BaseURL, requestID, "deleting request for removed manifest")
}

func (r *deployer) RectifySingleModification(pair *sous.DeployablePair) (err error) {
	different, diffs := pair.Post.Deployment.Diff(pair.Prior.Deployment)
	if different {
		reportDeployerMessage("Rectifying modified diffs", pair, diffs, nil, nil, logging.InformationLevel, r.log)
	} else {
		reportDeployerMessage("Attempting to rectify empty diff", pair, diffs, nil, nil, logging.WarningLevel, r.log)
	}

	defer rectifyRecover(pair, "RectifySingleModification", &err)

	data, ok := pair.ExecutorData.(*singularityTaskData)
	if !ok {
		return errors.Errorf("Modification record %#v doesn't contain Singularity compatible data: was %T\n\t%#v", pair.ID(), data, pair)
	}
	reqID := data.requestID

	reportDeployerMessage("Operating on request", pair, diffs, data, nil, logging.ExtraDebug1Level, r.log)
	if changesReq(pair) {
		reportDeployerMessage("Updating request", pair, diffs, data, nil, logging.DebugLevel, r.log)
		if err := r.Client.PostRequest(*pair.Post, reqID); err != nil {
			return err
		}
	} else {
		reportDeployerMessage("No change to Singularity request required", pair, diffs, data, nil, logging.DebugLevel, r.log)
	}

	if changesDep(pair) {
		reportDeployerMessage("Deploying", pair, diffs, data, nil, logging.DebugLevel, r.log)
		if err := r.Client.Deploy(*pair.Post, reqID); err != nil {
			return err
		}
	} else {
		reportDeployerMessage("No change to Singularity deployment required", pair, diffs, data, nil, logging.DebugLevel, r.log)
	}

	return nil
}

// XXX for logging and other UI purposes, the best thing would be if the
// DeployablePair had a "diff" method that returned a (cached) list of
// differences, which these two functions could filter for req/dep triggering
// changes. Then, rather than simply computing the conditional, the deployer
// could report ("deploy required because of %v", diffs)

func changesReq(pair *sous.DeployablePair) bool {
	return (pair.Prior.Kind == sous.ManifestKindScheduled && pair.Prior.Schedule != pair.Post.Schedule) ||
		pair.Prior.Kind != pair.Post.Kind ||
		pair.Prior.NumInstances != pair.Post.NumInstances ||
		!pair.Prior.Owners.Equal(pair.Post.Owners)
}

func changesDep(pair *sous.DeployablePair) bool {
	return pair.Post.Status == sous.DeployStatusFailed ||
		pair.Prior.Status == sous.DeployStatusFailed ||
		!(pair.Prior.SourceID.Equal(pair.Post.SourceID) &&
			pair.Prior.Resources.Equal(pair.Post.Resources) &&
			pair.Prior.Env.Equal(pair.Post.Env) &&
			pair.Prior.DeployConfig.Volumes.Equal(pair.Post.DeployConfig.Volumes) &&
			pair.Prior.Startup.Equal(pair.Post.Startup))
}

func computeRequestID(d *sous.Deployable) (string, error) {
	return MakeRequestID(d.ID())
}

// MakeRequestID creates a Singularity request ID from a sous.DeploymentID.
func MakeRequestID(depID sous.DeploymentID) (string, error) {
	sn, err := depID.ManifestID.Source.ShortName()
	if err != nil {
		return "", err
	}
	sn = illegalDeployIDChars.ReplaceAllString(sn, "_")
	dd := illegalDeployIDChars.ReplaceAllString(depID.ManifestID.Source.Dir, "_")
	fl := illegalDeployIDChars.ReplaceAllString(depID.ManifestID.Flavor, "_")
	cl := illegalDeployIDChars.ReplaceAllString(depID.Cluster, "_")
	digest := depID.Digest()

	reqBase := fmt.Sprintf("%s-%s-%s-%s-%x", sn, dd, fl, cl, digest)

	if len(reqBase) > maxRequestIDLen {
		return reqBase[:(maxRequestIDLen)], nil
	}
	return reqBase, nil
}

func computeDeployID(d *sous.Deployable) string {
	var versionTrunc string
	uuidEntire := stripDeployID(uuid.NewV4().String())
	versionSansMeta := stripMetadata(d.Deployment.SourceID.Version.String())
	versionEntire := sanitizeDeployID(versionSansMeta)

	if len(versionEntire) > maxVersionLen {
		versionTrunc = versionEntire[0:maxVersionLen]
	} else {
		versionTrunc = versionEntire
	}

	depBase := strings.Join([]string{
		versionTrunc,
		uuidEntire,
	}, "_")

	if len(depBase) > maxDeployIDLen {
		return depBase[:(maxDeployIDLen)]
	}
	return depBase
}<|MERGE_RESOLUTION|>--- conflicted
+++ resolved
@@ -105,11 +105,7 @@
 		}
 		return resolution
 	case sous.AddedKind:
-<<<<<<< HEAD
-		messages.ReportLogFieldsMessageToConsole(fmt.Sprintf("Starting an AddedKind %s:%s", pair.Post.ID(), pair.Post.DeploySpec().Version.String()), logging.ExtraDebug1Level, r.log, pair)
-=======
 		messages.ReportLogFieldsMessageToConsole(fmt.Sprintf("Starting an AddedKind %s:%s", postID, version), logging.ExtraDebug1Level, r.log, pair)
->>>>>>> c4b883dd
 		result := sous.DiffResolution{DeploymentID: pair.ID()}
 		if err := r.RectifySingleCreate(pair); err != nil {
 			result.Desc = "not created"
@@ -129,11 +125,7 @@
 		reportDiffResolutionMessage("Result of create", result, logging.InformationLevel, r.log)
 		return result
 	case sous.RemovedKind:
-<<<<<<< HEAD
-		messages.ReportLogFieldsMessageToConsole(fmt.Sprintf("Starting an RemoveKind %s:%s", pair.Post.ID(), pair.Post.DeploySpec().Version.String()), logging.ExtraDebug1Level, r.log, pair)
-=======
 		messages.ReportLogFieldsMessageToConsole(fmt.Sprintf("Starting an RemoveKind %s:%s", postID, version), logging.ExtraDebug1Level, r.log, pair)
->>>>>>> c4b883dd
 		result := sous.DiffResolution{DeploymentID: pair.ID()}
 		if err := r.RectifySingleDelete(pair); err != nil {
 			result.Error = sous.WrapResolveError(&sous.DeleteError{Deployment: pair.Prior.Deployment.Clone(), Err: err})
@@ -145,11 +137,7 @@
 		return result
 	case sous.ModifiedKind:
 		result := sous.DiffResolution{DeploymentID: pair.ID()}
-<<<<<<< HEAD
-		messages.ReportLogFieldsMessageToConsole(fmt.Sprintf("Starting a ModifiedKind %s:%s", pair.Post.ID(), pair.Post.DeploySpec().Version.String()), logging.ExtraDebug1Level, r.log, pair)
-=======
 		messages.ReportLogFieldsMessageToConsole(fmt.Sprintf("Starting a ModifiedKind %s:%s", postID, version), logging.ExtraDebug1Level, r.log, pair)
->>>>>>> c4b883dd
 		if err := r.RectifySingleModification(pair); err != nil {
 			dp := &sous.DeploymentPair{
 				Prior: pair.Prior.Deployment.Clone(),
