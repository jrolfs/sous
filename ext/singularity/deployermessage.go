--- conflicted
+++ resolved
@@ -2,9 +2,10 @@
 
 import (
 	"fmt"
+	"io"
+
 	"github.com/opentable/sous/lib"
 	"github.com/opentable/sous/util/logging"
-	"io"
 )
 
 type deployerMessage struct {
@@ -63,35 +64,26 @@
 
 func (msg deployerMessage) EachField(f logging.FieldReportFn) {
 	f("@loglov3-otl", "sous-rectifier-singularity-v1")
-<<<<<<< HEAD
 	f("diffs", msg.diffs.String())
-=======
-	f("pair-id", msg.pair.ID)
-	if msg.diffs != nil {
-		f("diffs", strings.Join(*msg.diffs, "\n"))
-	}
->>>>>>> 39838452
 	if msg.taskData != nil {
 		f("request-id", msg.taskData.requestID)
 	}
 	if msg.error != nil {
 		f("error", msg.error.Error())
 	}
-<<<<<<< HEAD
 	msg.CallerInfo.EachField(f)
 	msg.submessage.EachField(f)
 }
+
 func (msg diffResolutionMessage) EachField(f logging.FieldReportFn) {
-	f("@loglov3-otl", "sous-rectifier-singularity-v1")
-	if msg.diffResolution != nil {
-		f("deployment-id", msg.diffResolution.DeploymentID.String())
-		f("diffresolution-desc", string(msg.diffResolution.Desc))
-		if msg.diffResolution.Error != nil {
-			f("error", msg.diffResolution.Error.String)
-		}
+	f("@loglov3-otl", "sous-diff-resolution-v1")
+	f("sous-deployment-id", msg.diffResolution.DeploymentID.String())
+	f("sous-manifest-id", msg.diffResolution.ManifestID.String())
+	f("sous-resolution-description", string(msg.diffResolution.Desc))
+	if msg.diffResolution.Error != nil {
+		f("sous-resolution-errormessage", msg.diffResolution.Error.String)
+		f("sous-resolution-errortype", msg.diffResolution.Error.Type)
 	}
-=======
->>>>>>> 39838452
 	msg.CallerInfo.EachField(f)
 }
 
